<<<<<<< HEAD
<Project Sdk="Microsoft.NET.Sdk">

  <PropertyGroup>
    <TargetFramework>net9.0</TargetFramework>
    <OutputType>Exe</OutputType>
    <RootNamespace>PerfTests</RootNamespace>
    <NoWarn>$(NoWarn);CS8032</NoWarn><!-- An instance of analyzer...cannot be created -->
  </PropertyGroup>

  <ItemGroup>
    <PackageReference Include="BenchmarkDotNet" Version="0.13.12" />
    <PackageReference Include="Newtonsoft.Json" Version="$(NewtonsoftJsonVersion)" />
  </ItemGroup>

</Project>
=======
<Project Sdk="Microsoft.NET.Sdk">

  <PropertyGroup>
    <TargetFramework>net9.0</TargetFramework>
    <OutputType>Exe</OutputType>
    <RootNamespace>PerfTests</RootNamespace>
    <NoWarn>$(NoWarn);CS8032</NoWarn><!-- An instance of analyzer...cannot be created -->
  </PropertyGroup>

  <ItemGroup>
    <PackageReference Include="BenchmarkDotNet" />
    <PackageReference Include="Newtonsoft.Json" />
  </ItemGroup>

</Project>
>>>>>>> d48a14e6
<|MERGE_RESOLUTION|>--- conflicted
+++ resolved
@@ -1,20 +1,3 @@
-<<<<<<< HEAD
-<Project Sdk="Microsoft.NET.Sdk">
-
-  <PropertyGroup>
-    <TargetFramework>net9.0</TargetFramework>
-    <OutputType>Exe</OutputType>
-    <RootNamespace>PerfTests</RootNamespace>
-    <NoWarn>$(NoWarn);CS8032</NoWarn><!-- An instance of analyzer...cannot be created -->
-  </PropertyGroup>
-
-  <ItemGroup>
-    <PackageReference Include="BenchmarkDotNet" Version="0.13.12" />
-    <PackageReference Include="Newtonsoft.Json" Version="$(NewtonsoftJsonVersion)" />
-  </ItemGroup>
-
-</Project>
-=======
 <Project Sdk="Microsoft.NET.Sdk">
 
   <PropertyGroup>
@@ -29,5 +12,4 @@
     <PackageReference Include="Newtonsoft.Json" />
   </ItemGroup>
 
-</Project>
->>>>>>> d48a14e6
+</Project>