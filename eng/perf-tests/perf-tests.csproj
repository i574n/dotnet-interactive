<<<<<<< HEAD
<Project Sdk="Microsoft.NET.Sdk">

  <PropertyGroup>
    <TargetFramework>net9.0</TargetFramework>
    <OutputType>Exe</OutputType>
    <RootNamespace>PerfTests</RootNamespace>
    <NoWarn>$(NoWarn);CS8032</NoWarn><!-- An instance of analyzer...cannot be created -->
  </PropertyGroup>

  <ItemGroup>
    <PackageReference Include="BenchmarkDotNet" Version="0.13.2" />
    <PackageReference Include="Newtonsoft.Json" Version="$(NewtonsoftJsonVersion)" />
  </ItemGroup>

</Project>
=======
<Project Sdk="Microsoft.NET.Sdk">

  <PropertyGroup>
    <TargetFramework>net8.0</TargetFramework>
    <OutputType>Exe</OutputType>
    <RootNamespace>PerfTests</RootNamespace>
    <NoWarn>$(NoWarn);CS8032</NoWarn><!-- An instance of analyzer...cannot be created -->
  </PropertyGroup>

  <ItemGroup>
    <PackageReference Include="BenchmarkDotNet" Version="0.13.12" />
    <PackageReference Include="Newtonsoft.Json" Version="$(NewtonsoftJsonVersion)" />
  </ItemGroup>

</Project>
>>>>>>> dd3fefb9
<|MERGE_RESOLUTION|>--- conflicted
+++ resolved
@@ -1,4 +1,3 @@
-<<<<<<< HEAD
 <Project Sdk="Microsoft.NET.Sdk">
 
   <PropertyGroup>
@@ -9,25 +8,8 @@
   </PropertyGroup>
 
   <ItemGroup>
-    <PackageReference Include="BenchmarkDotNet" Version="0.13.2" />
-    <PackageReference Include="Newtonsoft.Json" Version="$(NewtonsoftJsonVersion)" />
-  </ItemGroup>
-
-</Project>
-=======
-<Project Sdk="Microsoft.NET.Sdk">
-
-  <PropertyGroup>
-    <TargetFramework>net8.0</TargetFramework>
-    <OutputType>Exe</OutputType>
-    <RootNamespace>PerfTests</RootNamespace>
-    <NoWarn>$(NoWarn);CS8032</NoWarn><!-- An instance of analyzer...cannot be created -->
-  </PropertyGroup>
-
-  <ItemGroup>
     <PackageReference Include="BenchmarkDotNet" Version="0.13.12" />
     <PackageReference Include="Newtonsoft.Json" Version="$(NewtonsoftJsonVersion)" />
   </ItemGroup>
 
-</Project>
->>>>>>> dd3fefb9
+</Project>