// Copyright (c) Microsoft. All rights reserved. 
// Licensed under the MIT license. See LICENSE file in the project root for full license information.

using System;
using System.Collections;
using System.Collections.Concurrent;
using System.Collections.Generic;
using System.Globalization;
using System.IO;
using System.Linq;
using System.Linq.Expressions;
using System.Reflection;
using Microsoft.DotNet.Interactive.Formatting.Csv;
using Microsoft.DotNet.Interactive.Formatting.TabularData;

namespace Microsoft.DotNet.Interactive.Formatting;

public static class Formatter
{
    private static int _defaultListExpansionLimit;
    private static int _recursionLimit;

    private static string _defaultMimeType;

    // user specification
    private static readonly ConcurrentStack<(Type type, HashSet<string> mimeTypes)> _preferredMimeTypes = new();
    private static readonly ConcurrentStack<(Type type, string mimeType)> _defaultPreferredMimeTypes = new();
    internal static readonly ConcurrentStack<ITypeFormatter> _userTypeFormatters = new();
    internal static readonly ConcurrentStack<ITypeFormatter> _defaultTypeFormatters = new();
    internal static readonly ConcurrentDictionary<Type, bool> _typesThatHaveBeenCheckedForFormatters = new();

    // computed state
    private static readonly ConcurrentDictionary<Type, HashSet<string>> _preferredMimeTypesTable = new();
    private static readonly ConcurrentDictionary<(Type type, string mimeType), ITypeFormatter> _typeFormattersTable = new();
    private static readonly ConcurrentDictionary<Type, Action<FormatContext, object, string>> _genericFormattersTable = new();

    /// <summary>
    /// Initializes the <see cref="Formatter"/> class.
    /// </summary>
    static Formatter()
    {
        ResetToDefault();
    }

    internal static TextWriter CreateWriter() => new StringWriter(CultureInfo.InvariantCulture);

    /// <summary>
    /// Gets or sets the limit to the number of items that will be written out in detail from an IEnumerable sequence.
    /// </summary>
    /// <value>
    /// The list expansion limit.
    /// </value>
    public static int ListExpansionLimit
    {
        get => _defaultListExpansionLimit;
        set
        {
            if (value < 0)
            {
                throw new ArgumentException($"{nameof(ListExpansionLimit)} must be at least 0.");
            }

            _defaultListExpansionLimit = value;
        }
    }

    /// <summary>
    /// Gets or sets the string that will be written out for null items.
    /// </summary>
    /// <value>
    /// The null string.
    /// </value>
    public static string NullString { get; set; }

    /// <summary>
    /// Gets or sets the limit to how many levels the formatter will recurse into an object graph.
    /// </summary>
    /// <value>
    /// The recursion limit.
    /// </value>
    public static int RecursionLimit
    {
        get => _recursionLimit;
        set
        {
            if (value < 0)
            {
                throw new ArgumentException($"{nameof(RecursionLimit)} must be at least 0.");
            }

            _recursionLimit = value;
        }
    }

    internal static event Action Clearing;

    /// <summary>
    /// Resets all formatters and formatter settings to their default values.
    /// </summary>
    public static void ResetToDefault()
    {
        DefaultMimeType = HtmlFormatter.MimeType;
        ClearComputedState();

        _typesThatHaveBeenCheckedForFormatters.Clear();
        _userTypeFormatters.Clear();
        _preferredMimeTypes.Clear();
        _defaultTypeFormatters.Clear();
        _defaultPreferredMimeTypes.Clear();

        // In the lists of default formatters, the highest priority ones come first,
        // so register those last.

<<<<<<< HEAD
        // TODO: (ResetToDefault) remove the need to reverse these

        TabularDataResourceFormatter.DefaultFormatters.Reverse();
        _defaultTypeFormatters.PushRange(TabularDataResourceFormatter.DefaultFormatters.ToArray());
        TabularDataResourceFormatter.DefaultFormatters.Reverse();

        CsvFormatter.DefaultFormatters.Reverse();
        _defaultTypeFormatters.PushRange(CsvFormatter.DefaultFormatters.ToArray());
        CsvFormatter.DefaultFormatters.Reverse();

        HtmlFormatter.DefaultFormatters.Reverse();
        _defaultTypeFormatters.PushRange(HtmlFormatter.DefaultFormatters.ToArray());
        HtmlFormatter.DefaultFormatters.Reverse();

        JsonFormatter.DefaultFormatters.Reverse();
        _defaultTypeFormatters.PushRange(JsonFormatter.DefaultFormatters.ToArray());
        JsonFormatter.DefaultFormatters.Reverse();

        PlainTextSummaryFormatter.DefaultFormatters.Reverse();
        _defaultTypeFormatters.PushRange(PlainTextSummaryFormatter.DefaultFormatters.ToArray());
        PlainTextSummaryFormatter.DefaultFormatters.Reverse();

        PlainTextFormatter.DefaultFormatters.Reverse();
        _defaultTypeFormatters.PushRange(PlainTextFormatter.DefaultFormatters.ToArray());
        PlainTextFormatter.DefaultFormatters.Reverse();
=======
        _defaultTypeFormatters.PushRange(((IEnumerable<ITypeFormatter>)TabularDataResourceFormatter.DefaultFormatters).Reverse().ToArray());
        _defaultTypeFormatters.PushRange(((IEnumerable<ITypeFormatter>)CsvFormatter.DefaultFormatters).Reverse().ToArray());
        _defaultTypeFormatters.PushRange(((IEnumerable<ITypeFormatter>)HtmlFormatter.DefaultFormatters).Reverse().ToArray());
        _defaultTypeFormatters.PushRange(((IEnumerable<ITypeFormatter>)JsonFormatter.DefaultFormatters).Reverse().ToArray());
        _defaultTypeFormatters.PushRange(((IEnumerable<ITypeFormatter>)PlainTextSummaryFormatter.DefaultFormatters).Reverse().ToArray());
        _defaultTypeFormatters.PushRange(((IEnumerable<ITypeFormatter>)PlainTextFormatter.DefaultFormatters).Reverse().ToArray());
>>>>>>> d48a14e6

        _defaultPreferredMimeTypes.Push((typeof(string), PlainTextFormatter.MimeType));

        ListExpansionLimit = 20;
        RecursionLimit = 6;
        NullString = "<null>";

        Clearing?.Invoke();
    }

    internal static void ClearComputedState()
    {
        _typeFormattersTable.Clear();
        _genericFormattersTable.Clear();
        _preferredMimeTypesTable.Clear();
    }

    public static void SetPreferredMimeTypesFor(Type type, params string[] preferredMimeTypes)
    {
        if (type is null)
        {
            throw new ArgumentNullException(nameof(type));
        }

        if (preferredMimeTypes is null
            || preferredMimeTypes.Count( mimeType =>  !string.IsNullOrWhiteSpace(mimeType)) ==0)
        {
            throw new ArgumentException("Value cannot be null or whitespace.", nameof(preferredMimeTypes));
        }

        ClearComputedState();
            
        _preferredMimeTypes.Push((type, new HashSet<string>(preferredMimeTypes)));
    }

    public static string DefaultMimeType
    {
        get => _defaultMimeType;
        set => _defaultMimeType = value ??
                                  throw new ArgumentNullException(nameof(value));
    }

    public static IReadOnlyCollection<string> GetPreferredMimeTypesFor(Type type) =>
        _preferredMimeTypesTable.GetOrAdd(type ?? typeof(object), FindPreferredMimeTypes);

    private class SortByRelevanceAndOrder<T> : IComparer<T>
    {
        private readonly Func<T, Type> _typeKey;
        private readonly Func<T, int> _indexKey;

        public SortByRelevanceAndOrder(Func<T, Type> typeKey, Func<T, int> indexKey)
        {
            _typeKey = typeKey;
            _indexKey = indexKey;
        }

        public int Compare(T inp1, T inp2)
        {
            var type1 = _typeKey(inp1);
            var type2 = _typeKey(inp2);

            var isType1RelevantForType2 = type1.IsRelevantFormatterFor(type2);

            if (isType1RelevantForType2 && type2.IsRelevantFormatterFor(type1))
            {
                var index1 = _indexKey(inp1);
                var index2 = _indexKey(inp2);
                return Comparer<int>.Default.Compare(index1, index2);
            }
            else if (isType1RelevantForType2)
            {
                return 1;
            }
            else
            {
                return -1;
            }
        }
    }

    private static string TryFindPreferredMimeType(Type type, IEnumerable<(Type type, string mimeType)> mimeTypes)
    {
        // Find the most specific type that specifies a mimeType
        var candidates =
            mimeTypes
                .Where(mimeSpec => mimeSpec.type.IsRelevantFormatterFor(type))
                .Select((x, index) => (x.type, x.mimeType, index))
                .ToArray();

        switch (candidates.Length)
        {
            case 0:
                return null;

            case 1:
                return candidates[0].mimeType;

            default:
                Array.Sort(candidates, new SortByRelevanceAndOrder<(Type type, string mimeType, int index)>(tup => tup.type, tup => tup.index));
                return candidates[0].mimeType;
        }
    }

    private static HashSet<string> TryFindPreferredMimeTypes(Type type, IEnumerable<(Type type, HashSet<string> mimeTypes)> mimeTypes)
    {
        // Find the most specific type that specifies a mimeType
        var candidates =
            mimeTypes
                .Where(mimeSpec => mimeSpec.type.IsRelevantFormatterFor(type))
                .Select((x, index) => (x.type, x.mimeTypes, index))
                .ToArray();

        switch (candidates.Length)
        {
            case 0:
                return null;

            case 1:
                return candidates[0].mimeTypes;

            default:
                Array.Sort(candidates, new SortByRelevanceAndOrder<(Type type, HashSet<string> mimeTypes, int index)>(tup => tup.type, tup => tup.index));
                return candidates[0].mimeTypes;
        }
    }

    private static HashSet<string> FindPreferredMimeTypes(Type type)
    {
        TryRegisterFromFormatterSources(type);

        var preferredMimeTypes = TryFindPreferredMimeTypes(type, _preferredMimeTypes);

        if (preferredMimeTypes is not null)
        {
            return preferredMimeTypes;
        }

        return new HashSet<string>
        {
            TryFindPreferredMimeType(type, _defaultPreferredMimeTypes) ??
            _defaultMimeType
        };
    }

    public static string ToDisplayString(
        this object obj,
        string mimeType = PlainTextFormatter.MimeType)
    {
        if (mimeType is null)
        {
            throw new ArgumentNullException(nameof(mimeType));
        }

        using var writer = CreateWriter();
        using (var context = new FormatContext(writer))
        {
            FormatTo(obj, context, mimeType);
        }

        return writer.ToString();
    }

    public static string ToDisplayString(
        this object obj,
        ITypeFormatter formatter)
    {
        if (formatter is null)
        {
            throw new ArgumentNullException(nameof(formatter));
        }

        using var writer = CreateWriter();
        using (var context = new FormatContext(writer))
        {
            formatter.Format(obj, context);
        }

        return writer.ToString();
    }

    public static void Format(this ITypeFormatter formatter, object instance, TextWriter writer)
    {
        using var context = new FormatContext(writer);
        formatter.Format(instance, context);
    }
        
    /// <summary>Invoke the formatter</summary>
    public static void FormatTo<T>(
        this T obj,
        FormatContext context,
        string mimeType)
    {
        if (obj is not null)
        {
            var actualType = obj.GetType();

            if (typeof(T) != actualType)
            {
                // in some cases the generic parameter is Object but the object is of a more specific type, in which case get or add a cached accessor to the more specific Formatter<T>.Format method
                var genericFormatter = _genericFormattersTable.GetOrAdd(actualType, GetGenericFormatterMethod);
                genericFormatter(context, obj, mimeType);
                return;
            }
        }

        Formatter<T>.FormatTo(obj, context, mimeType);
    }

    internal static Action<FormatContext, object, string> GetGenericFormatterMethod(this Type type)
    {
        var methodInfo = typeof(Formatter<>)
            .MakeGenericType(type)
            .GetMethod(nameof(Formatter<object>.FormatTo), new[]
            {
                type,
                typeof(FormatContext),
                typeof(string)
            });

        var targetParam = Expression.Parameter(typeof(object), "target");
        var contextParam = Expression.Parameter(typeof(FormatContext), "context");
        var mimeTypeParam = Expression.Parameter(typeof(string), "mimeType");

        var methodCallExpr = Expression.Call(null,
            methodInfo,
            Expression.Convert(targetParam, type),
            contextParam,
            mimeTypeParam);

        return Expression.Lambda<Action<FormatContext, object, string>>(
            methodCallExpr,
            contextParam,
            targetParam,
            mimeTypeParam).Compile();
    }

    /// <summary>
    /// Registers a formatter to be used when formatting.
    /// </summary>
    public static void Register(ITypeFormatter formatter)
    {
        if (formatter is null)
        {
            throw new ArgumentNullException(nameof(formatter));
        }

        ClearComputedState();

        _userTypeFormatters.Push(formatter);
    }

    /// <summary>
    /// Registers a formatter to be used when formatting instances of type <typeparamref name="T" />.
    /// </summary>
    /// <param name="formatter">The formatter.</param>
    /// <param name="mimeType">The MimeType for this formatter. If it is not specified it defaults to <see cref="PlainTextFormatter.MimeType"/></param>
    public static void Register<T>(
        FormatDelegate<T> formatter,
        string mimeType = PlainTextFormatter.MimeType)
    {
        Register(new AnonymousTypeFormatter<T>(formatter, mimeType));
    }

    /// <summary>
    /// Registers a formatter to be used when formatting instances of type <paramref name="type" />.
    /// </summary>
    /// <param name="formatter">The formatter.</param>
    /// <param name="type">The type the formatter is registered for.</param>
    /// <param name="mimeType">The MimeType for this formatter. If it is not specified it defaults to <see cref="PlainTextFormatter.MimeType"/></param>
    public static void Register(
        Type type,
        FormatDelegate<object> formatter,
        string mimeType = PlainTextFormatter.MimeType)
    {
        Register(new AnonymousTypeFormatter<object>(formatter, mimeType, type));
    }

    /// <summary>
    /// Registers a formatter to be used when formatting instances of type <paramref name="type" />.
    /// </summary>
    /// <param name="formatter">The formatting action.</param>
    /// <param name="type">The type the formatter is registered for.</param>
    /// <param name="mimeType">The MimeType for this formatter. If it is not specified it defaults to <see cref="PlainTextFormatter.MimeType"/></param>
    public static void Register(
        Type type,
        Action<object, TextWriter> formatter,
        string mimeType = PlainTextFormatter.MimeType)
    {
        Register(new AnonymousTypeFormatter<object>((value, context) =>
        {
            formatter(value, context.Writer); 
            return true;
        }, mimeType, type));
    }

    /// <summary>
    /// Registers a formatter to be used when formatting instances of type <typeparamref name="T" />.
    /// </summary>
    /// <param name="formatter">The formatting action.</param>
    /// <param name="mimeType">The MimeType for this formatter. If it is not specified it defaults to <see cref="PlainTextFormatter.MimeType"/></param>
    public static void Register<T>(
        Action<T, TextWriter> formatter,
        string mimeType = PlainTextFormatter.MimeType)
    {
        Register(new AnonymousTypeFormatter<object>((value, context) =>
        {
            formatter((T)value, context.Writer); 
            return true;
        }, mimeType, typeof(T)));
    }

    /// <summary>
    /// Registers a formatter to be used when formatting instances of type <typeparamref name="T" />.
    /// </summary>
    /// <param name="formatter">The formatter.</param>
    /// <param name="mimeType">The MimeType for this formatter. If it is not specified it defaults to <see cref="PlainTextFormatter.MimeType"/></param>
    public static void Register<T>(
        Func<T, string> formatter,
        string mimeType = PlainTextFormatter.MimeType)
    {
        Register(new AnonymousTypeFormatter<T>((value, context) =>
        {
            context.Writer.Write(formatter(value)); 
            return true;
        }, mimeType));
    }

    public static IEnumerable<ITypeFormatter> RegisteredFormatters(bool includeDefaults = true)
    {
        foreach (var formatter in _userTypeFormatters)
        {
            yield return formatter;
        }

        if (includeDefaults)
        {
            foreach (var formatter in _defaultTypeFormatters)
            {
                yield return formatter;
            }
        }
    }

    public static ITypeFormatter GetPreferredFormatterFor(Type actualType, string mimeType)
    {
        if (mimeType == null)
        {
            throw new ArgumentNullException(nameof(mimeType));
        }

        return _typeFormattersTable
            .GetOrAdd(
                (actualType, mimeType),
                tuple => FindPreferredFormatter(tuple.type, tuple.mimeType));
    }

    private static ITypeFormatter FindPreferredFormatter(Type actualType, string mimeType)
    {
        // Try to find a user-specified type formatter, use the most specific type with a matching mime type
        if (TryFindPreferredFormatter(actualType, mimeType, _userTypeFormatters) is { } userFormatter)
        {
            return userFormatter;
        }

        TryRegisterFromFormatterSources(actualType);

        // Try to find a default built-in type formatter, use the most specific type with a matching mime type
        if (TryFindPreferredFormatter(actualType, mimeType, _defaultTypeFormatters) is { } defaultFormatter)
        {
            return defaultFormatter;
        }

        // Last resort use preferred mimeType
        var preferredMimeType = GetPreferredMimeTypesFor(actualType).FirstOrDefault(m => m == mimeType);

        if (preferredMimeType != mimeType)
        {
            throw new ArgumentException($"No formatter is registered for MIME type {mimeType}.");
        }

        return GetPreferredFormatterFor(actualType, preferredMimeType);
    }

    private static void TryRegisterFromFormatterSources(Type type)
    {
        if (_typesThatHaveBeenCheckedForFormatters.ContainsKey(type))
        {
            return;
        }

        var foundFormatter = false;
        var customAttributes = type.GetCustomAttributes<TypeFormatterSourceAttribute>().ToArray();

        if (customAttributes.Length > 0)
        {
            foundFormatter = TryRegisterFromWellKnownFormatterSources(customAttributes);
        }
        else
        {
            foundFormatter = TryRegisterFromConventionBasedFormatterSources();
        }

        _typesThatHaveBeenCheckedForFormatters.TryAdd(type, foundFormatter);

        bool TryRegisterFromWellKnownFormatterSources(TypeFormatterSourceAttribute[] customAttributes)
        {
            bool foundFormatter = false;

            foreach (var formatterSourceAttribute in customAttributes)
            {
                if (Activator.CreateInstance(formatterSourceAttribute.FormatterSourceType) is not ITypeFormatterSource source)
                {
                    throw new InvalidOperationException($"The formatter source specified on '{type}' does not implement {nameof(ITypeFormatterSource)}");
                }

                var formatters = source.CreateTypeFormatters();

                foreach (var formatter in formatters)
                {
                    _defaultTypeFormatters.Push(formatter);
                    foundFormatter = true;
                }

                if (formatterSourceAttribute.PreferredMimeTypes is not null)
                {
                    SetPreferredMimeTypesFor(type, formatterSourceAttribute.PreferredMimeTypes);
                }
            }

            return foundFormatter;
        }

        bool TryRegisterFromConventionBasedFormatterSources()
        {
            bool foundFormatter = false;
            var attributesByConvention = type.GetCustomAttributes(true).Where(a => a.GetType().Name == nameof(TypeFormatterSourceAttribute));

            foreach (var attr in attributesByConvention)
            {
                if (TryGetPropertyValue<object>(attr, nameof(TypeFormatterSourceAttribute.FormatterSourceType), out var prop) &&
                    prop is Type formatterSourceType)
                {
                    var formatterSource = Activator.CreateInstance(formatterSourceType);

                    if (formatterSource.GetType()
                                       .GetMethod(nameof(ITypeFormatterSource.CreateTypeFormatters))
                                       .Invoke(formatterSource, null) is IEnumerable formatters)
                    {
                        foreach (var formatterByConvention in formatters)
                        {
                            if (TryGetPropertyValue<string>(formatterByConvention, nameof(ITypeFormatter.MimeType), out var mimeTyp))
                            {
                                MethodInfo formatMethod = formatterByConvention.GetType().GetMethod(nameof(ITypeFormatter.Format));

                                var formatterExpr = Expression.Constant(formatterByConvention);

                                var valueToFormatExpr = Expression.Parameter(typeof(object));

                                var writerExpr = Expression.Parameter(typeof(TextWriter));

                                var methodCallExpression = Expression.Call(
                                    formatterExpr,
                                    formatMethod,
                                    new[]
                                    {
                                        valueToFormatExpr,
                                        writerExpr
                                    });

                                var formatExpr = Expression.Lambda<Func<object, TextWriter, bool>>(
                                                               methodCallExpression,
                                                               valueToFormatExpr,
                                                               writerExpr)
                                                           .Compile();

                                if (!TryGetPropertyValue(formatterByConvention, nameof(ITypeFormatter.Type), out Type formattedType))
                                {
                                    formattedType = type;
                                }

                                var formatter = new AnonymousTypeFormatter<object>(
                                    (value, context) => formatExpr(value, context.Writer),
                                    mimeTyp,
                                    formattedType);

                                _defaultTypeFormatters.Push(formatter);

                                foundFormatter = true;
                            }
                        }
                    }
                }

                if (TryGetPropertyValue<string[]>(attr, nameof(TypeFormatterSourceAttribute.PreferredMimeTypes), out var mimeTypes))
                {
                    SetPreferredMimeTypesFor(type, mimeTypes);
                }
            }

            return foundFormatter;
        }
    }

    internal static ITypeFormatter TryFindPreferredFormatter(Type actualType, string mimeType, IEnumerable<ITypeFormatter> formatters)
    {
        // Find the most specific type that specifies a mimeType
        var candidates =
            formatters
                .Where(formatter => formatter.MimeType == mimeType && formatter.Type.IsRelevantFormatterFor(actualType))
                .Select((x, i) => (formatter: x, index: i))
                .ToArray();

        switch (candidates.Length)
        {
            case 0:
                return null;

            case 1:
                return candidates[0].formatter;

            default:
                Array.Sort(candidates, new SortByRelevanceAndOrder<(ITypeFormatter formatter, int index)>(tup => tup.formatter.Type, tup => tup.index));

                // Compose the possible formatters into one formatter, trying each in turn
                return new AnonymousTypeFormatter<object>((value, context) =>
                {
                    for (var i = 0; i < candidates.Length; i++)
                    {
                        var formatter = candidates[i];
                        if (formatter.formatter.Format(value, context))
                        {
                            return true;
                        }
                    }

                    return false;
                }, mimeType, candidates[0].formatter.Type);
        }
    }

    private static IReadOnlyCollection<T> ReadOnlyMemoryToArray<T>(ReadOnlyMemory<T> mem) => mem.Span.ToArray();

    internal static readonly MethodInfo FormatReadOnlyMemoryMethod =
        typeof(Formatter)
            .GetMethods(BindingFlags.NonPublic | BindingFlags.Static)
            .Single(m => m.Name == nameof(ReadOnlyMemoryToArray));

    private static bool TryGetPropertyValue<T>(object fromObject, string propertyName, out T value)
    {
        if (fromObject.GetType().GetProperty(propertyName) is { } propInfo &&
            propInfo.GetGetMethod() is { } getMethod)
        {
            object valueObj = getMethod.Invoke(fromObject, null);

            if (valueObj is T valueT)
            {
                value = valueT;

                return true;
            }
        }

        value = default;
        return false;
    }

    internal static bool ShouldIncludePropertiesInOutput(this Type type)
    {
        if (type.IsArray)
        {
            return false;
        }

        if (type.IsNestedPrivate) //e.g. RangeIterator
        {
            return false;
        }

        if (typeof(ICollection).IsAssignableFrom(type))
        {
            return false;
        }

        if (type.FullName.StartsWith("Microsoft.FSharp.Collections.FSharpList`1"))
        {
            return false;
        }

        foreach (var @interface in type.GetTypeInfo().ImplementedInterfaces)
        {
            if (@interface.IsConstructedGenericType)
            {
                if (@interface.GetGenericTypeDefinition() == typeof(IOrderedEnumerable<>))
                {
                    return false;
                }

                if (@interface.GetGenericTypeDefinition() == typeof(IDictionary<,>))
                {
                    return false;
                }
            }
        }

        return true;
    }
}<|MERGE_RESOLUTION|>--- conflicted
+++ resolved
@@ -111,40 +111,12 @@
         // In the lists of default formatters, the highest priority ones come first,
         // so register those last.
 
-<<<<<<< HEAD
-        // TODO: (ResetToDefault) remove the need to reverse these
-
-        TabularDataResourceFormatter.DefaultFormatters.Reverse();
-        _defaultTypeFormatters.PushRange(TabularDataResourceFormatter.DefaultFormatters.ToArray());
-        TabularDataResourceFormatter.DefaultFormatters.Reverse();
-
-        CsvFormatter.DefaultFormatters.Reverse();
-        _defaultTypeFormatters.PushRange(CsvFormatter.DefaultFormatters.ToArray());
-        CsvFormatter.DefaultFormatters.Reverse();
-
-        HtmlFormatter.DefaultFormatters.Reverse();
-        _defaultTypeFormatters.PushRange(HtmlFormatter.DefaultFormatters.ToArray());
-        HtmlFormatter.DefaultFormatters.Reverse();
-
-        JsonFormatter.DefaultFormatters.Reverse();
-        _defaultTypeFormatters.PushRange(JsonFormatter.DefaultFormatters.ToArray());
-        JsonFormatter.DefaultFormatters.Reverse();
-
-        PlainTextSummaryFormatter.DefaultFormatters.Reverse();
-        _defaultTypeFormatters.PushRange(PlainTextSummaryFormatter.DefaultFormatters.ToArray());
-        PlainTextSummaryFormatter.DefaultFormatters.Reverse();
-
-        PlainTextFormatter.DefaultFormatters.Reverse();
-        _defaultTypeFormatters.PushRange(PlainTextFormatter.DefaultFormatters.ToArray());
-        PlainTextFormatter.DefaultFormatters.Reverse();
-=======
         _defaultTypeFormatters.PushRange(((IEnumerable<ITypeFormatter>)TabularDataResourceFormatter.DefaultFormatters).Reverse().ToArray());
         _defaultTypeFormatters.PushRange(((IEnumerable<ITypeFormatter>)CsvFormatter.DefaultFormatters).Reverse().ToArray());
         _defaultTypeFormatters.PushRange(((IEnumerable<ITypeFormatter>)HtmlFormatter.DefaultFormatters).Reverse().ToArray());
         _defaultTypeFormatters.PushRange(((IEnumerable<ITypeFormatter>)JsonFormatter.DefaultFormatters).Reverse().ToArray());
         _defaultTypeFormatters.PushRange(((IEnumerable<ITypeFormatter>)PlainTextSummaryFormatter.DefaultFormatters).Reverse().ToArray());
         _defaultTypeFormatters.PushRange(((IEnumerable<ITypeFormatter>)PlainTextFormatter.DefaultFormatters).Reverse().ToArray());
->>>>>>> d48a14e6
 
         _defaultPreferredMimeTypes.Push((typeof(string), PlainTextFormatter.MimeType));
 
@@ -727,7 +699,7 @@
         {
             return false;
         }
-
+        
         if (type.FullName.StartsWith("Microsoft.FSharp.Collections.FSharpList`1"))
         {
             return false;
