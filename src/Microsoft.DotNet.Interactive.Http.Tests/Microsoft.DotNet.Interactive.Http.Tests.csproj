﻿<Project Sdk="Microsoft.NET.Sdk">

  <PropertyGroup>
    <TargetFramework>net9.0</TargetFramework>
<<<<<<< HEAD
    <LangVersion>preview</LangVersion>
=======
>>>>>>> e2f2a48f
    <Deterministic Condition="'$(NCrunch)' == '1'">false</Deterministic>

    <!-- Assent isn't strongly signed -->
    <NoWarn>$(NoWarn);VSTHRD200;CS8002;CS8509</NoWarn>
  </PropertyGroup>

  <ItemGroup>
    <Compile Remove="TestResults\**" />
    <Compile Remove="TestProjects\**" />
    <EmbeddedResource Remove="TestResults\**" />
    <None Remove="TestResults\**" />
  </ItemGroup>

  <ItemGroup>
    <Compile Include="..\Microsoft.DotNet.Interactive.Http.Parsing\Parsing\*.cs" LinkBase="Parsing" />
  </ItemGroup>

  <ItemGroup>
    <Compile Include="..\Microsoft.DotNet.Interactive.Parsing.Tests\Utility\ISyntaxSpec.cs" Link="Utility\ISyntaxSpec.cs" />
    <Compile Include="..\Microsoft.DotNet.Interactive.Parsing.Tests\Utility\SyntaxSpecBase{T}.cs" Link="Utility\SyntaxSpecBase{T}.cs" />
    <Compile Include="..\Microsoft.DotNet.Interactive.Parsing.Tests\Utility\SyntaxAssertionExtensions.cs" Link="Utility\SyntaxAssertionExtensions.cs" />
  </ItemGroup>

  <ItemGroup>
    <PackageReference Include="Microsoft.CodeAnalysis" Version="$(MicrosoftCodeAnalysisCommonVersion)" />
    <PackageReference Include="FluentAssertions" Version="7.0.0" />
    <PackageReference Include="Pocket.Disposable" Version="1.2.0">
      <PrivateAssets>all</PrivateAssets>
      <IncludeAssets>runtime; build; native; contentfiles; analyzers; buildtransitive</IncludeAssets>
    </PackageReference>
    <PackageReference Include="PocketLogger" Version="0.9.1">
      <PrivateAssets>all</PrivateAssets>
    </PackageReference>
    <PackageReference Include="PocketLogger.Subscribe" Version="0.9.0">
      <PrivateAssets>all</PrivateAssets>
      <IncludeAssets>runtime; build; native; contentfiles; analyzers; buildtransitive</IncludeAssets>
    </PackageReference>
  </ItemGroup>

  <ItemGroup>
    <ProjectReference Include="..\Microsoft.DotNet.Interactive.Http\Microsoft.DotNet.Interactive.Http.csproj" />
    <ProjectReference Include="..\Microsoft.DotNet.Interactive.Tests\Microsoft.DotNet.Interactive.Tests.csproj" />
  </ItemGroup>

  <ItemGroup>
    <PackageReference Update="xunit.runner.visualstudio" Version="$(xunitrunnervisualstudioVersion)">
      <PrivateAssets>all</PrivateAssets>
      <IncludeAssets>runtime; build; native; contentfiles; analyzers; buildtransitive</IncludeAssets>
    </PackageReference>
  </ItemGroup>

</Project><|MERGE_RESOLUTION|>--- conflicted
+++ resolved
@@ -1,11 +1,8 @@
-﻿<Project Sdk="Microsoft.NET.Sdk">
+<Project Sdk="Microsoft.NET.Sdk">
 
   <PropertyGroup>
     <TargetFramework>net9.0</TargetFramework>
-<<<<<<< HEAD
     <LangVersion>preview</LangVersion>
-=======
->>>>>>> e2f2a48f
     <Deterministic Condition="'$(NCrunch)' == '1'">false</Deterministic>
 
     <!-- Assent isn't strongly signed -->
