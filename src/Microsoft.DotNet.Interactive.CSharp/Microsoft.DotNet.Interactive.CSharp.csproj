﻿<Project Sdk="Microsoft.NET.Sdk">

  <PropertyGroup>
<<<<<<< HEAD
    <TargetFramework>net9.0</TargetFramework>
    <LangVersion>preview</LangVersion>
=======
    <TargetFramework>netstandard2.0</TargetFramework>
    <LangVersion>latest</LangVersion>
>>>>>>> d48a14e6
    <NoWarn>$(NoWarn);2003;CS8002</NoWarn> <!-- AssemblyInformationalVersionAttribute contains a non-standard value -->
    <Deterministic Condition="'$(NCrunch)' == '1'">false</Deterministic>
  </PropertyGroup>

  <PropertyGroup>
    <IsPackable>true</IsPackable>
    <PackageDescription>Microsoft.DotNet.Interactive.Kernel implementation for C#</PackageDescription>
    <PackageTags>polyglot notebook dotnet interactive csharp</PackageTags>
  </PropertyGroup>

  <PropertyGroup Condition="'$(Configuration)|$(Platform)'=='Debug|AnyCPU'">
    <NoWarn>;NU5104;2003;8002</NoWarn>
  </PropertyGroup>

  <ItemGroup>
    <ProjectReference Include="..\Microsoft.DotNet.Interactive.Formatting\Microsoft.DotNet.Interactive.Formatting.csproj" />
    <ProjectReference Include="..\Microsoft.DotNet.Interactive\Microsoft.DotNet.Interactive.csproj" />
  </ItemGroup>

  <ItemGroup>
    <PackageReference Include="Microsoft.CodeAnalysis.CSharp" />
    <PackageReference Include="Microsoft.CodeAnalysis.CSharp.Workspaces" />
    <PackageReference Include="Microsoft.CodeAnalysis.Features" />
    <PackageReference Include="Microsoft.CodeAnalysis.Scripting" />
    <PackageReference Include="Microsoft.CodeAnalysis.CSharp.Features" />
    <PackageReference Include="Microsoft.CodeAnalysis.Scripting.Common" />
    <PackageReference Include="Microsoft.CodeAnalysis.Workspaces.Common" />
  </ItemGroup>

  <ItemGroup>
    <PackageReference Include="Microsoft.Bcl.AsyncInterfaces" />
    <PackageReference Include="System.Collections.Immutable" />
  </ItemGroup>

</Project><|MERGE_RESOLUTION|>--- conflicted
+++ resolved
@@ -1,13 +1,8 @@
-﻿<Project Sdk="Microsoft.NET.Sdk">
+<Project Sdk="Microsoft.NET.Sdk">
 
   <PropertyGroup>
-<<<<<<< HEAD
     <TargetFramework>net9.0</TargetFramework>
     <LangVersion>preview</LangVersion>
-=======
-    <TargetFramework>netstandard2.0</TargetFramework>
-    <LangVersion>latest</LangVersion>
->>>>>>> d48a14e6
     <NoWarn>$(NoWarn);2003;CS8002</NoWarn> <!-- AssemblyInformationalVersionAttribute contains a non-standard value -->
     <Deterministic Condition="'$(NCrunch)' == '1'">false</Deterministic>
   </PropertyGroup>
