--- conflicted
+++ resolved
@@ -24,11 +24,7 @@
 
     const interactiveDocumentElement: commandsAndEvents.InteractiveDocumentElement = {
         executionOrder: cell.executionSummary?.executionOrder ?? 0,
-<<<<<<< HEAD
-        kernelName: cell.languageId === 'markdown' ? 'markdown' : notebookCellMetadata.kernelName ?? 'spiral',
-=======
         kernelName: kernelName,
->>>>>>> d48a14e6
         contents: cell.value,
         outputs: outputs.map(vscodeUtilities.vsCodeCellOutputToContractCellOutput)
     };
