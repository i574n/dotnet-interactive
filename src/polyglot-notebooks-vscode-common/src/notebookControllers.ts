// Copyright (c) .NET Foundation and contributors. All rights reserved.
// Licensed under the MIT license. See LICENSE file in the project root for full license information.

import * as vscode from 'vscode';
import { ClientMapper } from './clientMapper';
import * as commandsAndEvents from './polyglot-notebooks/commandsAndEvents';
import * as vscodeLike from './interfaces/vscode-like';
import * as diagnostics from './diagnostics';
import * as vscodeUtilities from './vscodeUtilities';
import { reshapeOutputValueForVsCode } from './interfaces/utilities';
import { selectDotNetInteractiveKernelForJupyter } from './commands';
import { ErrorOutputCreator, InteractiveClient } from './interactiveClient';
import { LogEntry, Logger } from './polyglot-notebooks/logger';
import { isKernelCommandEnvelopeModel, isKernelEventEnvelope, isKernelEventEnvelopeModel, KernelCommandOrEventEnvelope } from './polyglot-notebooks/connection';
import * as rxjs from 'rxjs';
import * as metadataUtilities from './metadataUtilities';
import * as constants from './constants';
import * as vscodeNotebookManagement from './vscodeNotebookManagement';
import * as semanticTokens from './documentSemanticTokenProvider';
import { ServiceCollection } from './serviceCollection';

const executionTasks: Map<string, vscode.NotebookCellExecution> = new Map();
const standardOutputMimeType = 'application/vnd.code.notebook.stdout';
const standardErrorMimeType = 'application/vnd.code.notebook.stderr';

export interface DotNetNotebookKernelConfiguration {
    clientMapper: ClientMapper,
    preloadUris: vscode.Uri[],
    createErrorOutput: ErrorOutputCreator,
}

export class DotNetNotebookKernel {

    private trackedOutputIds: Map<vscode.Uri, Set<string>> = new Map(); // tracks notebookUri => [trackedOutputId]
    private disposables: { dispose(): void }[] = [];

    constructor(readonly config: DotNetNotebookKernelConfiguration, readonly tokensProvider: semanticTokens.DocumentSemanticTokensProvider) {
        // ensure the tracked output ids are always fresh
        ServiceCollection.Instance.NotebookWatcher.onNotebookDocumentOpened((notebook, _client) => this.trackedOutputIds.delete(notebook.uri));
        ServiceCollection.Instance.NotebookWatcher.onNotebookDocumentClosed((notebook, _client) => this.trackedOutputIds.delete(notebook.uri));

        const preloads = config.preloadUris.map(uri => new vscode.NotebookRendererScript(uri));

        // .dib execution
        const dibController = vscode.notebooks.createNotebookController(
            constants.NotebookControllerId,
            constants.NotebookViewType,
            '.NET Interactive',
            this.executeHandler.bind(this),
            preloads
        );
        this.commonControllerInit(dibController);

        // .ipynb execution via Jupyter extension (optional)
        const jupyterController = vscode.notebooks.createNotebookController(
            constants.JupyterNotebookControllerId,
            constants.JupyterViewType,
            '.NET Interactive',
            this.executeHandler.bind(this),
            preloads
        );
        jupyterController.onDidChangeSelectedNotebooks(async e => {
            // update metadata
            if (e.selected) {
                // await updateNotebookMetadata(e.notebook, this.config.clientMapper);
            }
        });
        this.commonControllerInit(jupyterController);

        this.disposables.push(vscode.workspace.onDidOpenNotebookDocument(async notebook => {
            await this.onNotebookOpen(notebook, config.clientMapper, jupyterController);
        }));

        this.disposables.push(vscode.workspace.onDidCloseNotebookDocument(notebook => {
            stopTrackingNotebook(notebook);
        }));

        // ...but we may have to look at already opened ones if we were activated late
        for (const notebook of vscode.workspace.notebookDocuments) {
            this.onNotebookOpen(notebook, config.clientMapper, jupyterController);
        }

        this.disposables.push(vscode.workspace.onDidOpenTextDocument(async textDocument => {
            const notebook = vscode.workspace.notebookDocuments.find(n => n.getCells().find(c => c.document === textDocument) !== undefined);
            if (notebook) {
                const isDotNetNotebook = metadataUtilities.isDotNetNotebook(notebook);
                if (isDotNetNotebook) {
                    // only look at the cell metadata if the notebook is fully open
                    const isOpenComplete = isNotebookOpenComplete(notebook);
                    if (isOpenComplete) {
                        const cell = notebook.getCells().find(c => c.document === textDocument);
                        if (cell) {
                            ensureCellKernelMetadata(cell, { preferPreviousCellMetadata: true });
                        }
                    }
                }
            }
        }));
    }

    dispose(): void {
        this.disposables.forEach(d => d.dispose());
    }

    private async onNotebookOpen(notebook: vscode.NotebookDocument, clientMapper: ClientMapper, jupyterController: vscode.NotebookController): Promise<void> {
        if (metadataUtilities.isDotNetNotebook(notebook)) {
            // prepare initial grammar
            const kernelInfos = metadataUtilities.getKernelInfosFromNotebookDocument(notebook);
            this.tokensProvider.dynamicTokenProvider.rebuildNotebookGrammar(notebook.uri, kernelInfos);

            // eagerly spin up the backing process
            const client = await clientMapper.getOrAddClient(notebook.uri);
            client.resetExecutionCount();

            if (notebook.notebookType === constants.JupyterViewType) {
                jupyterController.updateNotebookAffinity(notebook, vscode.NotebookControllerAffinity.Preferred);
                await selectDotNetInteractiveKernelForJupyter();
            }

            await updateNotebookMetadata(notebook, this.config.clientMapper);
        }
    }

    private uriMessageHandlerMap: Map<string, rxjs.Subject<KernelCommandOrEventEnvelope>> = new Map();

    private commonControllerInit(controller: vscode.NotebookController) {
        controller.supportedLanguages = [constants.CellLanguageIdentifier];
        controller.supportsExecutionOrder = true;
        this.disposables.push(controller.onDidReceiveMessage(e => {
            const notebookUri = e.editor.notebook.uri;
            const notebookUriString = notebookUri.toString();

            if (e.message.envelope) {
                let messageHandler = this.uriMessageHandlerMap.get(notebookUriString);
                if (isKernelEventEnvelopeModel(e.message.envelope)) {
                    const event = commandsAndEvents.KernelEventEnvelope.fromJson(e.message.envelope);
                    messageHandler?.next(event);
                } else if (isKernelCommandEnvelopeModel(e.message.envelope)) {
                    const command = commandsAndEvents.KernelCommandEnvelope.fromJson(e.message.envelope);
                    messageHandler?.next(command);
                }
            }

            switch (e.message.preloadCommand) {
                case '#!connect':
                    this.config.clientMapper.getOrAddClient(notebookUri).then(() => {
                        const hostUri = e.message.hostUri;
                        vscodeNotebookManagement.hashBangConnect(this.config.clientMapper, hostUri, <commandsAndEvents.KernelInfo[]>(e.message.kernelInfos), this.uriMessageHandlerMap,
                            (arg) => {
                                controller.postMessage({ ...arg, webViewId: e.message.webViewId });
                            },
                            notebookUri);
                        this.config.clientMapper.getOrAddClient(notebookUri).then(client => {
                            const kernelInfos = client.kernelHost.getKernelInfos();
                            controller.postMessage({ webViewId: e.message.webViewId, preloadCommand: "#!connect", kernelInfos });
                        });
                    });
                    break;
            }

            if (e.message.logEntry) {
                Logger.default.write(<LogEntry>e.message.logEntry);
            }
        }));
        this.disposables.push(controller);
    }

    private async executeHandler(cells: vscode.NotebookCell[], document: vscode.NotebookDocument, controller: vscode.NotebookController): Promise<void> {
        for (const cell of cells) {
            await this.executeCell(cell, controller);
        }
    }

    private async executeCell(cell: vscode.NotebookCell, controller: vscode.NotebookController): Promise<void> {
        const executionTask = controller.createNotebookCellExecution(cell);
        if (executionTask) {
            executionTasks.set(cell.document.uri.toString(), executionTask);
            let outputUpdatePromise = Promise.resolve();
            try {
                const startTime = Date.now();
                executionTask.start(startTime);
                executionTask.executionOrder = undefined;
                await executionTask.clearOutput(cell);

                const outputObserver = (output: vscodeLike.NotebookCellOutput) => {
                    outputUpdatePromise = outputUpdatePromise.catch(ex => {
                        // console.log(`notebookControllers.DotNetNotebookKernel.executeCell / outputUpdatePromise outputObserver catch / ex: ${ex}`);
                        Logger.default.error(`Failed to update output: ${ex}`);
                    }).finally(() => this.applyCellOutput(executionTask, output).catch(ex => {
                        // console.log(`notebookControllers.DotNetNotebookKernel.executeCell / outputUpdatePromise outputObserver finally catch / ex: ${ex}`);
                        Logger.default.error(`Failed to update output: ${ex}`);
                    }));
                };

                const client = await this.config.clientMapper.getOrAddClient(cell.notebook.uri);
                executionTask.token.onCancellationRequested(() => {
                    client.cancel().catch(async err => {
                        // command failed to cancel
                        const cancelFailureMessage = typeof err?.message === 'string' ? <string>err.message : '' + err;
                        const errorOutput = new vscode.NotebookCellOutput(this.config.createErrorOutput(cancelFailureMessage).items.map(oi => generateVsCodeNotebookCellOutputItem(oi.data, oi.mime, oi.stream)));
                        await executionTask.appendOutput(errorOutput);
                    });
                });
                const source = cell.document.getText();
                const diagnosticCollection = diagnostics.getDiagnosticCollection(cell.document.uri);

                function diagnosticObserver(diags: Array<commandsAndEvents.Diagnostic>) {
                    diagnosticCollection.set(cell.document.uri, diags.filter(d => d.severity !== commandsAndEvents.DiagnosticSeverity.Hidden).map(vscodeUtilities.toVsCodeDiagnostic));
                }

                return client.execute(
                    source,
                    { kernelName: vscodeUtilities.getCellKernelName(cell), index: cell.index },
                    outputObserver,
                    diagnosticObserver,
                    { id: cell.document.uri.toString() })
                    .then(async (success) => {
                    await outputUpdatePromise;

                    const isIpynb = metadataUtilities.isIpynbNotebook(cell.notebook);
                    const notebookDocumentMetadata = metadataUtilities.getNotebookDocumentMetadataFromNotebookDocument(cell.notebook);
                        const kernelNotebookMetadata = metadataUtilities.getNotebookDocumentMetadataFromCompositeKernel(client.kernel);
                        const mergedMetadata = metadataUtilities.mergeNotebookDocumentMetadata(notebookDocumentMetadata, kernelNotebookMetadata);
<<<<<<< HEAD
                    const rawNotebookDocumentMetadata = metadataUtilities.getMergedRawNotebookDocumentMetadataFromNotebookDocumentMetadata(mergedMetadata, cell.notebook.metadata, isIpynb);

                    await vscodeNotebookManagement.replaceNotebookMetadata(cell.notebook.uri, rawNotebookDocumentMetadata);
                    endExecution(client, cell, success);
                }).catch(async (reason: any) => {
                    // console.log(`notebookControllers.DotNetNotebookKernel.executeCell / catch 1 / reason: ${reason}`);
                    await outputUpdatePromise;
                    endExecution(client, cell, false);
                });
=======
                        const rawNotebookDocumentMetadata = metadataUtilities.getMergedRawNotebookDocumentMetadataFromNotebookDocumentMetadata(mergedMetadata, cell.notebook.metadata, isIpynb);

                        await vscodeNotebookManagement.updateNotebookMetadata(cell.notebook.uri, rawNotebookDocumentMetadata);
                        endExecution(client, cell, success);
                    }).catch(async () => {
                        await outputUpdatePromise;
                        endExecution(client, cell, false);
                    });
>>>>>>> d48a14e6
            } catch (err) {
                // console.log(`notebookControllers.DotNetNotebookKernel.executeCell / catch 2 / err: ${err}`);
                const errorOutput = new vscode.NotebookCellOutput(this.config.createErrorOutput(`Error executing cell: ${err}`).items.map(oi => generateVsCodeNotebookCellOutputItem(oi.data, oi.mime, oi.stream)));
                await executionTask.appendOutput(errorOutput);
                await outputUpdatePromise;
                endExecution(undefined, cell, false);
                throw err;
            }
        }
    }

    private async applyCellOutput(executionTask: vscode.NotebookCellExecution, output: vscodeLike.NotebookCellOutput): Promise<void> {
        const streamMimetypes = new Set([standardOutputMimeType, standardErrorMimeType]);

        // ensure we're tracking output ids
        const cell = executionTask.cell;
        const trackedOutputs = this.trackedOutputIds.get(cell.notebook.uri) ?? new Set<string>();
        this.trackedOutputIds.set(cell.notebook.uri, trackedOutputs);

        if (trackedOutputs.has(output.id)) {
            // if already tracking this output, build a new collection and update them all
            const newOutputs = cell.outputs.map(o => {
                if (o.metadata?.id === output.id) {
                    return generateVsCodeNotebookCellOutput(output);
                } else {
                    return o;
                }
            });

            await executionTask.replaceOutput(newOutputs);
        } else {
            // if the very last output item is stdout/stderr, append to it's parent
            let appendItems = false;
            if (cell.outputs.length > 0 && output.items.length === 1) {
                const lastOutput = cell.outputs[cell.outputs.length - 1];
                if (lastOutput.items.length > 0) {
                    const lastOutputItem = lastOutput.items[lastOutput.items.length - 1];
                    const vsCodeMimeType = getVsCodeMimeTypeFromStreamType(output.items[0].stream);
                    if (streamMimetypes.has(lastOutputItem.mime) && lastOutputItem.mime === vsCodeMimeType) {
                        // last mime type matches the incomming one; append the items
                        appendItems = true;
                    }
                }
            }

            const outputItems = output.items.map(i => generateVsCodeNotebookCellOutputItem(i.data, i.mime, i.stream));
            if (appendItems) {
                const lastOutput = cell.outputs[cell.outputs.length - 1];
                await executionTask.appendOutputItems(outputItems, lastOutput);
            } else {
                // couldn't append to last output item, so just create a new output and track it
                const newOutput = createVsCodeNotebookCellOutput(outputItems, output.id);
                trackedOutputs.add(output.id);
                await executionTask.appendOutput(newOutput);
            }
        }
    }
}

// When a new notebook cell is discovered via `onDidOpenTextDocument` and if the cell metadata doesn't have a kernel name,
// we need to know what value to use.  If we've never seen the notebook before, then the user opened a new one and the correct
// kernel is the notebook's default.  If we _have_ seen the notebook before, then the user added a new cell and we need to
// look at the previous cell's metadata to determine the correct kernel name.
const openedNotebooks = new Set<string>();
function markNotebookAsOpened(notebook: vscode.NotebookDocument) {
    openedNotebooks.add(notebook.uri.fsPath);
}

function isNotebookOpenComplete(notebook: vscode.NotebookDocument) {
    return openedNotebooks.has(notebook.uri.fsPath);
}

function stopTrackingNotebook(notebook: vscode.NotebookDocument) {
    openedNotebooks.delete(notebook.uri.fsPath);
}

async function ensureCellKernelMetadata(cell: vscode.NotebookCell, options: { preferPreviousCellMetadata: boolean }): Promise<void> {

    // markdown cells should not have metadata, so if we find it, remove it.
    if (cell.document.languageId === 'markdown') {
        const existingCellMetadata = metadataUtilities.getCellMetadata(cell);
        if (existingCellMetadata?.polyglot_notebook || existingCellMetadata?.dotnet_interactive) {
            const updatedCellMetadata = { ...cell.metadata };
<<<<<<< HEAD
                delete updatedCellMetadata.dotnet_interactive;
                delete updatedCellMetadata.polyglot_notebook;
            await vscodeNotebookManagement.replaceNotebookCellMetadata(cell.notebook.uri, cell.index, updatedCellMetadata);
=======
            delete updatedCellMetadata.dotnet_interactive;
            delete updatedCellMetadata.polyglot_notebook;
            await vscodeNotebookManagement.updateNotebookCellMetadata(cell.notebook.uri, cell.index, updatedCellMetadata);
>>>>>>> d48a14e6
        }
        return;
    }

    // if we found the cell ensure it has kernel metadata
    const cellMetadata = metadataUtilities.getNotebookCellMetadataFromNotebookCellElement(cell);
    if (!cellMetadata.kernelName) {
        // no kernel name found; if asked, set from previous cell, otherwise set it from the notebook metadata
        let kernelNameToSet: string | undefined = undefined;
        if (options.preferPreviousCellMetadata && cell.index > 0) {
            const previousCell = cell.notebook.cellAt(cell.index - 1);
            const previousCellMetadata = metadataUtilities.getNotebookCellMetadataFromNotebookCellElement(previousCell);
            kernelNameToSet = previousCellMetadata.kernelName;
        }

        if (!kernelNameToSet) {
            // couldn't get it from the previous cell, or we weren't supposed to
            const notebookMetadata = metadataUtilities.getNotebookDocumentMetadataFromNotebookDocument(cell.notebook);
            kernelNameToSet = notebookMetadata.kernelInfo.defaultKernelName;
        }

        await vscodeUtilities.setCellKernelName(cell, kernelNameToSet);
    }
}

function getVsCodeMimeTypeFromStreamType(stream: string | undefined): string | undefined {
    switch (stream) {
        case 'stdout':
            return standardOutputMimeType;
        case 'stderr':
            return standardErrorMimeType;
        default:
            return undefined;
    }
}

async function updateNotebookMetadata(notebook: vscode.NotebookDocument, clientMapper: ClientMapper): Promise<void> {
    try {
        // update various metadata
        await updateDocumentKernelspecMetadata(notebook);

        for (let cell of notebook.getCells()) {
            await vscodeUtilities.ensureCellLanguageId(cell);

            // the previous call might have replaced the cell in the notebook, so we need to fetch it again to make sure it's fresh
            cell = notebook.cellAt(cell.index);
            await ensureCellKernelMetadata(cell, { preferPreviousCellMetadata: false });
        }

        markNotebookAsOpened(notebook);

        // force creation of the client so we don't have to wait for the user to execute a cell to get the tool
        const client = await clientMapper.getOrAddClient(notebook.uri);

        await updateKernelInfoMetadata(client, notebook);
    } catch (err) {
        vscode.window.showErrorMessage(`Failed to set document metadata for '${notebook.uri}': ${err}`);
    }
}

async function updateKernelInfoMetadata(client: InteractiveClient, document: vscode.NotebookDocument): Promise<void> {
    const isIpynb = metadataUtilities.isIpynbNotebook(document);
    client.channel.receiver.subscribe({
        next: async (commandOrEventEnvelope) => {
            if (isKernelEventEnvelope(commandOrEventEnvelope) && commandOrEventEnvelope.eventType === commandsAndEvents.KernelInfoProducedType) {
                // got info about a kernel; either update an existing entry, or add a new one
                let metadataChanged = false;
                const kernelInfoProduced = <commandsAndEvents.KernelInfoProduced>commandOrEventEnvelope.event;
                const notebookMetadata = metadataUtilities.getNotebookDocumentMetadataFromNotebookDocument(document);
                for (const item of notebookMetadata.kernelInfo.items) {
                    if (item.name === kernelInfoProduced.kernelInfo.localName) {
                        metadataChanged = true;
                        if (kernelInfoProduced.kernelInfo.languageName) {
                            item.languageName = kernelInfoProduced.kernelInfo.languageName;
                        }
                        item.aliases = kernelInfoProduced.kernelInfo.aliases;
                    }
                }

                if (!metadataChanged) {
                    if (kernelInfoProduced.kernelInfo.supportedKernelCommands.find(ci => ci.name === commandsAndEvents.SubmitCodeType)) {
                        const kernelInfo: commandsAndEvents.DocumentKernelInfo = {
                            name: kernelInfoProduced.kernelInfo.localName,
                            aliases: kernelInfoProduced.kernelInfo.aliases
                        };
                        if (kernelInfoProduced.kernelInfo.languageName !== undefined && kernelInfoProduced.kernelInfo.languageName !== null) {
                            kernelInfo.languageName = kernelInfoProduced.kernelInfo.languageName;
                        }
                        // nothing changed, must be a new kernel
                        notebookMetadata.kernelInfo.items.push(kernelInfo);
                    }
                }

                const existingRawNotebookDocumentMetadata = document.metadata;
                const updatedRawNotebookDocumentMetadata = metadataUtilities.getMergedRawNotebookDocumentMetadataFromNotebookDocumentMetadata(notebookMetadata, existingRawNotebookDocumentMetadata, isIpynb);
                const newRawNotebookDocumentMetadata = metadataUtilities.mergeRawMetadata(existingRawNotebookDocumentMetadata, updatedRawNotebookDocumentMetadata);
                await vscodeNotebookManagement.updateNotebookMetadata(document.uri, newRawNotebookDocumentMetadata);
            }
        }
    });

<<<<<<< HEAD
    const notebookDocumentMetadata = metadataUtilities.getNotebookDocumentMetadataFromNotebookDocument(document);
    const kernelNotebokMetadata = metadataUtilities.getNotebookDocumentMetadataFromCompositeKernel(client.kernel);
    const mergedMetadata = metadataUtilities.mergeNotebookDocumentMetadata(notebookDocumentMetadata, kernelNotebokMetadata);
    const rawNotebookDocumentMetadata = metadataUtilities.getMergedRawNotebookDocumentMetadataFromNotebookDocumentMetadata(mergedMetadata, document.metadata, isIpynb);

    if (isIpynb) {
            if (!rawNotebookDocumentMetadata.language_info) {
                rawNotebookDocumentMetadata.language_info = { name: "polyglot-notebook" };
            } else {
                rawNotebookDocumentMetadata.language_info.name = "polyglot-notebook";
            }
        }
    await vscodeNotebookManagement.replaceNotebookMetadata(document.uri, rawNotebookDocumentMetadata);
=======
    if (isIpynb &&
        !document.metadata.metadata.language_info) {
        document.metadata.metadata.language_info = { name: "polyglot-notebook" };
    }
>>>>>>> d48a14e6
}

export function endExecution(client: InteractiveClient | undefined, cell: vscode.NotebookCell, success: boolean) {
    const key = cell.document.uri.toString();
    const executionTask = executionTasks.get(key);
    // console.log(`notebookControllers.endExecution / client: ${client} / cell: ${JSON.stringify(cell, null, 2)} / success: ${success} / key: ${key} / executionTask: ${executionTask}`);
    if (executionTask) {
        executionTasks.delete(key);
        executionTask.executionOrder = client?.getNextExecutionCount();
        const endTime = Date.now();
        executionTask.end(success, endTime);
    }
}

function createVsCodeNotebookCellOutput(outputItems: vscode.NotebookCellOutputItem[], id: string): vscode.NotebookCellOutput {
    return new vscode.NotebookCellOutput(outputItems, { id });
}

function generateVsCodeNotebookCellOutput(output: vscodeLike.NotebookCellOutput): vscode.NotebookCellOutput {
    const items = output.items.map(i => generateVsCodeNotebookCellOutputItem(i.data, i.mime, i.stream));
    return createVsCodeNotebookCellOutput(items, output.id);
}

function generateVsCodeNotebookCellOutputItem(data: Uint8Array, mime: string, stream: 'stdout' | 'stderr' | undefined): vscode.NotebookCellOutputItem {
    const displayData = reshapeOutputValueForVsCode(data, mime);
    switch (stream) {
        case 'stdout':
            return vscode.NotebookCellOutputItem.stdout(new TextDecoder().decode(displayData));
        case 'stderr':
            return vscode.NotebookCellOutputItem.stderr(new TextDecoder().decode(displayData));
        default:
            return new vscode.NotebookCellOutputItem(displayData, mime);
    }
}

async function updateDocumentKernelspecMetadata(document: vscode.NotebookDocument): Promise<void> {
    const newMetadata: { [key: string]: any } = { ...document.metadata };
    await vscodeNotebookManagement.updateNotebookMetadata(document.uri, newMetadata);
}<|MERGE_RESOLUTION|>--- conflicted
+++ resolved
@@ -215,32 +215,21 @@
                     diagnosticObserver,
                     { id: cell.document.uri.toString() })
                     .then(async (success) => {
-                    await outputUpdatePromise;
-
-                    const isIpynb = metadataUtilities.isIpynbNotebook(cell.notebook);
-                    const notebookDocumentMetadata = metadataUtilities.getNotebookDocumentMetadataFromNotebookDocument(cell.notebook);
+                        await outputUpdatePromise;
+
+                        const isIpynb = metadataUtilities.isIpynbNotebook(cell.notebook);
+                        const notebookDocumentMetadata = metadataUtilities.getNotebookDocumentMetadataFromNotebookDocument(cell.notebook);
                         const kernelNotebookMetadata = metadataUtilities.getNotebookDocumentMetadataFromCompositeKernel(client.kernel);
                         const mergedMetadata = metadataUtilities.mergeNotebookDocumentMetadata(notebookDocumentMetadata, kernelNotebookMetadata);
-<<<<<<< HEAD
-                    const rawNotebookDocumentMetadata = metadataUtilities.getMergedRawNotebookDocumentMetadataFromNotebookDocumentMetadata(mergedMetadata, cell.notebook.metadata, isIpynb);
-
-                    await vscodeNotebookManagement.replaceNotebookMetadata(cell.notebook.uri, rawNotebookDocumentMetadata);
-                    endExecution(client, cell, success);
+                        const rawNotebookDocumentMetadata = metadataUtilities.getMergedRawNotebookDocumentMetadataFromNotebookDocumentMetadata(mergedMetadata, cell.notebook.metadata, isIpynb);
+
+                        await vscodeNotebookManagement.updateNotebookMetadata(cell.notebook.uri, rawNotebookDocumentMetadata);
+                        endExecution(client, cell, success);
                 }).catch(async (reason: any) => {
                     // console.log(`notebookControllers.DotNetNotebookKernel.executeCell / catch 1 / reason: ${reason}`);
-                    await outputUpdatePromise;
-                    endExecution(client, cell, false);
-                });
-=======
-                        const rawNotebookDocumentMetadata = metadataUtilities.getMergedRawNotebookDocumentMetadataFromNotebookDocumentMetadata(mergedMetadata, cell.notebook.metadata, isIpynb);
-
-                        await vscodeNotebookManagement.updateNotebookMetadata(cell.notebook.uri, rawNotebookDocumentMetadata);
-                        endExecution(client, cell, success);
-                    }).catch(async () => {
                         await outputUpdatePromise;
                         endExecution(client, cell, false);
                     });
->>>>>>> d48a14e6
             } catch (err) {
                 // console.log(`notebookControllers.DotNetNotebookKernel.executeCell / catch 2 / err: ${err}`);
                 const errorOutput = new vscode.NotebookCellOutput(this.config.createErrorOutput(`Error executing cell: ${err}`).items.map(oi => generateVsCodeNotebookCellOutputItem(oi.data, oi.mime, oi.stream)));
@@ -324,15 +313,9 @@
         const existingCellMetadata = metadataUtilities.getCellMetadata(cell);
         if (existingCellMetadata?.polyglot_notebook || existingCellMetadata?.dotnet_interactive) {
             const updatedCellMetadata = { ...cell.metadata };
-<<<<<<< HEAD
-                delete updatedCellMetadata.dotnet_interactive;
-                delete updatedCellMetadata.polyglot_notebook;
-            await vscodeNotebookManagement.replaceNotebookCellMetadata(cell.notebook.uri, cell.index, updatedCellMetadata);
-=======
             delete updatedCellMetadata.dotnet_interactive;
             delete updatedCellMetadata.polyglot_notebook;
             await vscodeNotebookManagement.updateNotebookCellMetadata(cell.notebook.uri, cell.index, updatedCellMetadata);
->>>>>>> d48a14e6
         }
         return;
     }
@@ -434,26 +417,10 @@
         }
     });
 
-<<<<<<< HEAD
-    const notebookDocumentMetadata = metadataUtilities.getNotebookDocumentMetadataFromNotebookDocument(document);
-    const kernelNotebokMetadata = metadataUtilities.getNotebookDocumentMetadataFromCompositeKernel(client.kernel);
-    const mergedMetadata = metadataUtilities.mergeNotebookDocumentMetadata(notebookDocumentMetadata, kernelNotebokMetadata);
-    const rawNotebookDocumentMetadata = metadataUtilities.getMergedRawNotebookDocumentMetadataFromNotebookDocumentMetadata(mergedMetadata, document.metadata, isIpynb);
-
-    if (isIpynb) {
-            if (!rawNotebookDocumentMetadata.language_info) {
-                rawNotebookDocumentMetadata.language_info = { name: "polyglot-notebook" };
-            } else {
-                rawNotebookDocumentMetadata.language_info.name = "polyglot-notebook";
-            }
-        }
-    await vscodeNotebookManagement.replaceNotebookMetadata(document.uri, rawNotebookDocumentMetadata);
-=======
     if (isIpynb &&
         !document.metadata.metadata.language_info) {
         document.metadata.metadata.language_info = { name: "polyglot-notebook" };
     }
->>>>>>> d48a14e6
 }
 
 export function endExecution(client: InteractiveClient | undefined, cell: vscode.NotebookCell, success: boolean) {
