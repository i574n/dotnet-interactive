﻿<Project Sdk="Microsoft.NET.Sdk">

  <PropertyGroup>
    <TargetFramework>net9.0</TargetFramework>
    <IsPackable>false</IsPackable>
    <NoWarn>$(NoWarn);8002</NoWarn><!-- Assent isn't strongly signed -->
    <!-- Ignore: warning NU1608: Detected package version outside of dependency constraint:
    xunit 2.4.1 requires xunit.core (= 2.4.1) but version xunit.core 2.4.2 was resolved.
    This suppression can be removed once PocketLogger.For.XUnit which currently references
    xunit v2.4.1 is updated to reference xunit v2.4.2. -->
    <NoWarn>$(NoWarn);NU1608</NoWarn>
  </PropertyGroup>

  <ItemGroup>
    <Compile Remove="TestResults\**" />
    <EmbeddedResource Remove="TestResults\**" />
    <None Remove="TestResults\**" />
  </ItemGroup>

  <ItemGroup>
    <PackageReference Include="Newtonsoft.Json" Version="$(NewtonsoftJsonVersion)" />
    <PackageReference Include="FluentAssertions" Version="6.12.0" />
    <PackageReference Include="Assent" Version="1.7.0" />
    <PackageReference Include="PocketLogger" Version="0.9.1">
      <PrivateAssets>all</PrivateAssets>
    </PackageReference>
    <PackageReference Include="PocketLogger.For.Xunit" Version="0.9.0">
      <PrivateAssets>all</PrivateAssets>
    </PackageReference>
    <PackageReference Include="PocketLogger.Subscribe" Version="0.9.0">
      <PrivateAssets>all</PrivateAssets>
      <IncludeAssets>runtime; build; native; contentfiles; analyzers; buildtransitive</IncludeAssets>
    </PackageReference>
    <PackageReference Include="xunit" Version="$(xunitVersion)"  />
    <PackageReference Include="xunit.runner.visualstudio"  Version="$(xunitrunnervisualstudioVersion)" >
      <PrivateAssets>all</PrivateAssets>
      <IncludeAssets>runtime; build; native; contentfiles; analyzers; buildtransitive</IncludeAssets>
    </PackageReference>
  </ItemGroup>

  <ItemGroup>
    <ProjectReference Include="..\Microsoft.DotNet.Interactive.Formatting\Microsoft.DotNet.Interactive.Formatting.csproj" />
  </ItemGroup>

<<<<<<< HEAD
  <ItemGroup>
    <PackageReference Update="xunit.runner.visualstudio" Version="$(xunitrunnervisualstudioVersion)">
      <PrivateAssets>all</PrivateAssets>
      <IncludeAssets>runtime; build; native; contentfiles; analyzers; buildtransitive</IncludeAssets>
    </PackageReference>
  </ItemGroup>

=======
>>>>>>> dd3fefb9
</Project><|MERGE_RESOLUTION|>--- conflicted
+++ resolved
@@ -1,4 +1,4 @@
-﻿<Project Sdk="Microsoft.NET.Sdk">
+<Project Sdk="Microsoft.NET.Sdk">
 
   <PropertyGroup>
     <TargetFramework>net9.0</TargetFramework>
@@ -42,14 +42,4 @@
     <ProjectReference Include="..\Microsoft.DotNet.Interactive.Formatting\Microsoft.DotNet.Interactive.Formatting.csproj" />
   </ItemGroup>
 
-<<<<<<< HEAD
-  <ItemGroup>
-    <PackageReference Update="xunit.runner.visualstudio" Version="$(xunitrunnervisualstudioVersion)">
-      <PrivateAssets>all</PrivateAssets>
-      <IncludeAssets>runtime; build; native; contentfiles; analyzers; buildtransitive</IncludeAssets>
-    </PackageReference>
-  </ItemGroup>
-
-=======
->>>>>>> dd3fefb9
 </Project>