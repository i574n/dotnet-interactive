{
  "name": "dotnet-interactive-vscode",
  "displayName": "Polyglot Notebooks",
  "//description": "During build, the description gets the git SHA appended to it.",
  "description": "Polyglot Notebooks for VS Code.",
  "icon": "images/icon.png",
  "publisher": "ms-dotnettools",
  "author": "Microsoft Corporation",
  "license": "MIT",
  "enabledApiProposals": [
    "notebookMessaging"
  ],
  "preview": true,
  "//version": "The version '42.42.42' is auto-set during CI package creation.",
  "version": "42.42.42",
  "engines": {
    "vscode": "1.73.0-insider"
  },
  "bugs": {
    "url": "https://github.com/dotnet/interactive/issues"
  },
  "repository": {
    "url": "https://github.com/dotnet/interactive"
  },
  "categories": [
    "Data Science",
    "Machine Learning",
    "Notebooks",
    "Visualization"
  ],
  "keywords": [
    ".NET Core",
    ".NET",
    "C#",
    "data science",
    "dotnet",
    "F#",
    "interactive programming",
    "ipynb",
    "Jupyter",
    "notebooks",
    "PowerShell"
  ],
  "activationEvents": [
    "onUri",
    "onNotebook:dotnet-interactive",
    "onNotebook:dotnet-interactive-legacy",
    "onNotebook:dotnet-interactive-window",
    "onNotebook:jupyter-notebook",
    "onCommand:dotnet-interactive.createNewInteractive",
    "onCommand:dotnet-interactive.newNotebook",
    "onCommand:dotnet-interactive.openNotebook",
    "onCommand:dotnet-interactive.saveAsNotebook",
    "onNotebook:polyglot-notebook",
    "onNotebook:polyglot-notebook-legacy",
    "onNotebook:polyglot-notebook-window",
    "onNotebook:jupyter-notebook",
    "onCommand:dotnet-interactive.acquire",
    "onCommand:polyglot-notebook.createNewInteractive",
    "onCommand:polyglot-notebook.newNotebook",
    "onCommand:polyglot-notebook.openNotebook",
    "onCommand:polyglot-notebook.saveAsNotebook",
    "onView:polyglot-notebook-panel-values"
  ],
  "main": "./out/src/vscode-common/extension.js",
  "extensionDependencies": [
    "ms-toolsai.jupyter"
  ],
  "capabilities": {
    "untrustedWorkspaces": {
      "supported": "limited",
      "description": "Execution of cells in Interactive Window and Notebooks is not supported in untrusted workspaces."
    },
    "virtualWorkspaces": true
  },
  "contributes": {
    "notebooks": [
      {
        "type": "polyglot-notebook",
        "displayName": "Polyglot Notebook",
        "selector": [
          {
            "filenamePattern": "*.dib"
          }
        ]
      },
      {
        "type": "polyglot-nortebook-window",
        "displayName": "Polyglot Notebook",
        "selector": []
      }
    ],
    "jupyter.kernels": [
      {
        "title": ".NET Interactive (C#)",
        "defaultlanguage": "dotnet-interactive.csharp"
      },
      {
        "title": ".NET Interactive (F#)",
        "defaultlanguage": "dotnet-interactive.fsharp"
      },
      {
        "title": ".NET Interactive (PowerShell)",
        "defaultlanguage": "dotnet-interactive.pwsh"
      }
    ],
    "configuration": {
      "title": "Polyglot Notebook",
      "properties": {
        "polyglot-notebook.kernelTransportArgs": {
          "type": "array",
          "default": [
            "{dotnet_path}",
            "tool",
            "run",
            "dotnet-interactive",
            "--",
            "[vscode]",
            "stdio",
            "--working-dir",
            "{working_dir}"
          ],
          "description": "Command and arguments used to start a notebook session."
        },
        "polyglot-notebook.kernelEnvironmentVariables": {
          "type": "object",
          "default": {},
          "description": "Environment variables to set when starting a notebook session."
        },
        "polyglot-notebook.notebookParserArgs": {
          "type": "array",
          "default": [
            "{dotnet_path}",
            "tool",
            "run",
            "dotnet-interactive",
            "--",
            "notebook-parser"
          ]
        },
        "polyglot-notebook.kernelTransportWorkingDirectory": {
          "type": "string",
          "default": "{global_storage_path}",
          "description": "The working directory in which the kernel transport process is started."
        },
        "polyglot-notebook.languageServiceDelay": {
          "type": "number",
          "default": 500,
          "description": "The delay in ms before language services are invoked."
        },
        "polyglot-notebook.interactiveToolSource": {
          "type": "string",
          "default": "https://pkgs.dev.azure.com/dnceng/public/_packaging/dotnet-tools/nuget/v3/index.json",
          "description": "The NuGet source to use when acquiring the .NET Interactive tool."
        },
        "polyglot-notebook.minimumDotNetSdkVersion": {
          "type": "string",
          "default": "6.0",
          "description": "The minimum required version of the .NET SDK."
        },
        "polyglot-notebook.minimumInteractiveToolVersion": {
          "type": "string",
          "default": "1.0.350406",
          "description": "The minimum required version of the .NET Interactive tool."
        },
        "polyglot-notebook.logLevel": {
          "type": "string",
          "default": "Error",
          "enum": [
            "Info",
            "Warn",
            "Error",
            "None"
          ],
          "enumDescriptions": [
            "Logs informational messages",
            "Logs warning messages",
            "Logs error messages",
            "Disables logging"
          ]
        }
      }
    },
    "viewsContainers": {
      "panel": [
        {
          "id": "polyglot-notebook-panel",
          "title": "Polyglot Notebook",
          "icon": "resources/icons/notebook.svg"
        }
      ]
    },
    "views": {
      "polyglot-notebook-panel": [
        {
          "type": "webview",
          "id": "polyglot-notebook-panel-values",
          "name": "Values",
          "icon": "resources/icons/notebook.svg"
        }
      ]
    },
    "commands": [
      {
        "command": "dotnet-interactive.acquire",
        "title": "Install .NET Interactive"
      },
      {
        "command": "polyglot-notebook.createNewInteractive",
        "title": "Polyglot Notebook: Create Interactive Window"
      },
      {
        "command": "polyglot-notebook.openNotebook",
        "title": "Polyglot Notebook: Open notebook"
      },
      {
        "command": "polyglot-notebook.saveAsNotebook",
        "title": "Polyglot Notebook: Save notebook as..."
      },
      {
        "command": "polyglot-notebook.newNotebook",
        "title": "Polyglot Notebook: Create new blank notebook"
      },
      {
        "command": "polyglot-notebook.restartCurrentNotebookKernel",
        "title": "Polyglot Notebook: Restart the current notebook's kernel"
      },
      {
        "command": "polyglot-notebook.stopCurrentNotebookKernel",
        "title": "Polyglot Notebook: Stop the current notebook's kernel"
      },
      {
        "command": "polyglot-notebook.stopAllNotebookKernels",
        "title": "Polyglot Notebook: Stop all notebook kernels"
      },
      {
        "command": "polyglot-notebook.shareValueWith",
        "title": "Share value with..."
      },
      {
        "command": "dotnet-interactive.createNewInteractive",
        "title": ".NET Interactive: Create Interactive Window"
      },
      {
        "command": "dotnet-interactive.openNotebook",
        "title": ".NET Interactive: Open notebook"
      },
      {
        "command": "dotnet-interactive.saveAsNotebook",
        "title": ".NET Interactive: Save notebook as..."
      },
      {
        "command": "dotnet-interactive.newNotebook",
        "title": ".NET Interactive: Create new blank notebook"
      },
      {
        "command": "dotnet-interactive.restartCurrentNotebookKernel",
        "title": ".NET Interactive: Restart the current notebook's kernel"
      },
      {
        "command": "dotnet-interactive.notebookEditor.restartKernel",
        "title": "Restart",
        "icon": {
          "light": "resources/light/restart-kernel.svg",
          "dark": "resources/dark/restart-kernel.svg"
        }
      },
      {
        "command": "dotnet-interactive.stopCurrentNotebookKernel",
        "title": ".NET Interactive: Stop the current notebook's kernel"
      },
      {
        "command": "dotnet-interactive.stopAllNotebookKernels",
        "title": ".NET Interactive: Stop all notebook kernels"
<<<<<<< HEAD
=======
      },
      {
        "command": "dotnet-interactive.shareValueTo",
        "title": "Share value to..."
      },
      {
        "command": "dotnet-interactive.notebookEditor.openValueViewer",
        "title": "Values",
        "icon": "$(variable-group)"
>>>>>>> 2b17bda6
      }
    ],
    "keybindings": [
      {
        "command": "polyglot-notebook.newNotebook",
        "key": "ctrl+alt+shift+n",
        "mac": "cmd+alt+shift+n"
      }
    ],
    "languages": [
      {
        "id": "dotnet-interactive",
        "aliases": [
          "Polyglot Notebook"
        ]
      },
      {
        "id": "dotnet-interactive.csharp",
        "aliases": [
          "C# (Polyglot Notebook)"
        ],
        "configuration": "./syntaxes/csharp.language-configuration.json"
      },
      {
        "id": "dotnet-interactive.fsharp",
        "aliases": [
          "F# (Polyglot Notebook)"
        ],
        "configuration": "./syntaxes/fsharp.language-configuration.json"
      },
      {
        "id": "dotnet-interactive.html",
        "aliases": [
          "HTML (Polyglot Notebook)"
        ]
      },
      {
        "id": "dotnet-interactive.javascript",
        "aliases": [
          "JavaScript (Polyglot Notebook)"
        ],
        "configuration": "./syntaxes/javascript.language-configuration.json"
      },
      {
        "id": "dotnet-interactive.magic-commands",
        "aliases": [
          "Polyglot Notebook Magic Commands"
        ],
        "configuration": "./syntaxes/magic-commands.language-configuration.json"
      },
      {
        "id": "dotnet-interactive.markdown",
        "aliases": [
          "Markdown (Polyglot Notebook)"
        ]
      },
      {
        "id": "dotnet-interactive.mermaid",
        "aliases": [
          "Mermaid (Polyglot Notebook)"
        ]
      },
      {
        "id": "dotnet-interactive.pwsh",
        "aliases": [
          "PowerShell (Polyglot Notebook)"
        ],
        "configuration": "./syntaxes/powershell.language-configuration.json"
      },
      {
        "id": "dotnet-interactive.sql",
        "aliases": [
          "SQL (Polyglot Notebook)"
        ],
        "configuration": "./syntaxes/sql.language-configuration.json"
      },
      {
        "id": "dotnet-interactive.kql",
        "aliases": [
          "Kusto Query Language (KQL)  (Polyglot Notebook)"
        ],
        "configuration": "./syntaxes/kql.language-configuration.json"
      }
    ],
    "menus": {
      "notebook/toolbar": [
        {
          "command": "dotnet-interactive.notebookEditor.restartKernel",
          "group": "navigation/execute@1",
          "when": "notebookKernel =~ /dotnet-interactive/ && isWorkspaceTrusted"
        },
        {
          "command": "dotnet-interactive.notebookEditor.openValueViewer",
          "group": "navigation@1",
          "when": "notebookKernel =~ /dotnet-interactive/ && isWorkspaceTrusted"
        }
      ]
    },
    "grammars": [
      {
        "language": "dotnet-interactive",
        "scopeName": "source.dotnet-interactive",
        "path": "./syntaxes/source.dotnet-interactive.tmGrammar.json",
        "embeddedLanguages": {
          "language.switch.csharp": "dotnet-interactive.csharp",
          "language.switch.fsharp": "dotnet-interactive.fsharp",
          "language.switch.html": "dotnet-interactive.html",
          "language.switch.javascript": "dotnet-interactive.javascript",
          "language.switch.markdown": "dotnet-interactive.markdown",
          "language.switch.mermaid": "dotnet-interactive.mermaid",
          "language.switch.powershell": "dotnet-interactive.pwsh",
          "language.switch.sql": "dotnet-interactive.sql",
          "language.switch.kql": "dotnet-interactive.kql"
        }
      },
      {
        "language": "dotnet-interactive.csharp",
        "scopeName": "source.dotnet-interactive.csharp",
        "path": "./syntaxes/source.dotnet-interactive.csharp.tmGrammar.json",
        "embeddedLanguages": {
          "language.switch.csharp": "dotnet-interactive.csharp",
          "language.switch.fsharp": "dotnet-interactive.fsharp",
          "language.switch.html": "dotnet-interactive.html",
          "language.switch.javascript": "dotnet-interactive.javascript",
          "language.switch.markdown": "dotnet-interactive.markdown",
          "language.switch.mermaid": "dotnet-interactive.mermaid",
          "language.switch.powershell": "dotnet-interactive.pwsh",
          "language.switch.sql": "dotnet-interactive.sql",
          "language.switch.kql": "dotnet-interactive.kql"
        }
      },
      {
        "language": "dotnet-interactive.fsharp",
        "scopeName": "source.dotnet-interactive.fsharp",
        "path": "./syntaxes/source.dotnet-interactive.fsharp.tmGrammar.json",
        "embeddedLanguages": {
          "language.switch.csharp": "dotnet-interactive.csharp",
          "language.switch.fsharp": "dotnet-interactive.fsharp",
          "language.switch.html": "dotnet-interactive.html",
          "language.switch.javascript": "dotnet-interactive.javascript",
          "language.switch.markdown": "dotnet-interactive.markdown",
          "language.switch.mermaid": "dotnet-interactive.mermaid",
          "language.switch.powershell": "dotnet-interactive.pwsh",
          "language.switch.sql": "dotnet-interactive.sql",
          "language.switch.kql": "dotnet-interactive.kql"
        }
      },
      {
        "language": "dotnet-interactive.html",
        "scopeName": "source.dotnet-interactive.html",
        "path": "./syntaxes/source.dotnet-interactive.html.tmGrammar.json",
        "embeddedLanguages": {
          "language.switch.csharp": "dotnet-interactive.csharp",
          "language.switch.fsharp": "dotnet-interactive.fsharp",
          "language.switch.html": "dotnet-interactive.html",
          "language.switch.javascript": "dotnet-interactive.javascript",
          "language.switch.markdown": "dotnet-interactive.markdown",
          "language.switch.mermaid": "dotnet-interactive.mermaid",
          "language.switch.powershell": "dotnet-interactive.pwsh",
          "language.switch.sql": "dotnet-interactive.sql",
          "language.switch.kql": "dotnet-interactive.kql"
        }
      },
      {
        "language": "dotnet-interactive.javascript",
        "scopeName": "source.dotnet-interactive.javascript",
        "path": "./syntaxes/source.dotnet-interactive.javascript.tmGrammar.json",
        "embeddedLanguages": {
          "language.switch.csharp": "dotnet-interactive.csharp",
          "language.switch.fsharp": "dotnet-interactive.fsharp",
          "language.switch.html": "dotnet-interactive.html",
          "language.switch.javascript": "dotnet-interactive.javascript",
          "language.switch.markdown": "dotnet-interactive.markdown",
          "language.switch.mermaid": "dotnet-interactive.mermaid",
          "language.switch.powershell": "dotnet-interactive.pwsh",
          "language.switch.sql": "dotnet-interactive.sql",
          "language.switch.kql": "dotnet-interactive.kql"
        }
      },
      {
        "language": "dotnet-interactive.magic-commands",
        "scopeName": "source.dotnet-interactive.magic-commands",
        "path": "./syntaxes/source.dotnet-interactive.magic-commands.tmGrammar.json",
        "embeddedLanguages": {
          "language.switch.csharp": "dotnet-interactive.csharp",
          "language.switch.fsharp": "dotnet-interactive.fsharp",
          "language.switch.html": "dotnet-interactive.html",
          "language.switch.javascript": "dotnet-interactive.javascript",
          "language.switch.markdown": "dotnet-interactive.markdown",
          "language.switch.mermaid": "dotnet-interactive.mermaid",
          "language.switch.powershell": "dotnet-interactive.pwsh",
          "language.switch.sql": "dotnet-interactive.sql",
          "language.switch.kql": "dotnet-interactive.kql"
        }
      },
      {
        "language": "dotnet-interactive.markdown",
        "scopeName": "source.dotnet-interactive.markdown",
        "path": "./syntaxes/source.dotnet-interactive.markdown.tmGrammar.json",
        "embeddedLanguages": {
          "language.switch.csharp": "dotnet-interactive.csharp",
          "language.switch.fsharp": "dotnet-interactive.fsharp",
          "language.switch.html": "dotnet-interactive.html",
          "language.switch.javascript": "dotnet-interactive.javascript",
          "language.switch.markdown": "dotnet-interactive.markdown",
          "language.switch.mermaid": "dotnet-interactive.mermaid",
          "language.switch.powershell": "dotnet-interactive.pwsh",
          "language.switch.sql": "dotnet-interactive.sql",
          "language.switch.kql": "dotnet-interactive.kql"
        }
      },
      {
        "language": "dotnet-interactive.mermaid",
        "scopeName": "source.dotnet-interactive.mermaid",
        "path": "./syntaxes/source.dotnet-interactive.mermaid.tmGrammar.json",
        "embeddedLanguages": {
          "language.switch.csharp": "dotnet-interactive.csharp",
          "language.switch.fsharp": "dotnet-interactive.fsharp",
          "language.switch.html": "dotnet-interactive.html",
          "language.switch.javascript": "dotnet-interactive.javascript",
          "language.switch.markdown": "dotnet-interactive.markdown",
          "language.switch.mermaid": "dotnet-interactive.mermaid",
          "language.switch.powershell": "dotnet-interactive.pwsh",
          "language.switch.sql": "dotnet-interactive.sql",
          "language.switch.kql": "dotnet-interactive.kql"
        }
      },
      {
        "language": "dotnet-interactive.pwsh",
        "scopeName": "source.dotnet-interactive.powershell",
        "path": "./syntaxes/source.dotnet-interactive.powershell.tmGrammar.json",
        "embeddedLanguages": {
          "language.switch.csharp": "dotnet-interactive.csharp",
          "language.switch.fsharp": "dotnet-interactive.fsharp",
          "language.switch.html": "dotnet-interactive.html",
          "language.switch.javascript": "dotnet-interactive.javascript",
          "language.switch.markdown": "dotnet-interactive.markdown",
          "language.switch.mermaid": "dotnet-interactive.mermaid",
          "language.switch.powershell": "dotnet-interactive.pwsh",
          "language.switch.sql": "dotnet-interactive.sql",
          "language.switch.kql": "dotnet-interactive.kql"
        }
      },
      {
        "language": "dotnet-interactive.sql",
        "scopeName": "source.dotnet-interactive.sql",
        "path": "./syntaxes/source.dotnet-interactive.sql.tmGrammar.json",
        "embeddedLanguages": {
          "language.switch.csharp": "dotnet-interactive.csharp",
          "language.switch.fsharp": "dotnet-interactive.fsharp",
          "language.switch.html": "dotnet-interactive.html",
          "language.switch.javascript": "dotnet-interactive.javascript",
          "language.switch.markdown": "dotnet-interactive.markdown",
          "language.switch.mermaid": "dotnet-interactive.mermaid",
          "language.switch.powershell": "dotnet-interactive.pwsh",
          "language.switch.sql": "dotnet-interactive.sql",
          "language.switch.kql": "dotnet-interactive.kql"
        }
      },
      {
        "language": "dotnet-interactive.kql",
        "scopeName": "source.dotnet-interactive.kql",
        "path": "./syntaxes/source.dotnet-interactive.kql.tmGrammar.json",
        "embeddedLanguages": {
          "language.switch.csharp": "dotnet-interactive.csharp",
          "language.switch.fsharp": "dotnet-interactive.fsharp",
          "language.switch.html": "dotnet-interactive.html",
          "language.switch.javascript": "dotnet-interactive.javascript",
          "language.switch.markdown": "dotnet-interactive.markdown",
          "language.switch.mermaid": "dotnet-interactive.mermaid",
          "language.switch.powershell": "dotnet-interactive.pwsh",
          "language.switch.sql": "dotnet-interactive.sql",
          "language.switch.kql": "dotnet-interactive.kql"
        }
      }
    ]
  },
  "scripts": {
    "compile-webview": "cd ../microsoft-dotnet-interactive && npm run compile-webview",
    "copy-preloads": "npx copyfiles --error --verbose --up 3 ../microsoft-dotnet-interactive/dist/kernelApiBootstrapper.js ./resources",
    "copy-variable-grid": "npx copyfiles --error --verbose --up 3 ../microsoft-dotnet-interactive/dist/variableGrid.js ./resources",
    "vscode:prepublish": "npm run compile",
    "compile": "npm run lint && tsc -p ./ && npm run compile-webview && npm run copy-preloads && npm run copy-variable-grid",
    "lint": "eslint src --ext ts",
    "watch": "tsc -watch -p ./",
    "pretest": "npm run compile",
    "test": "mocha out/tests/**/*.test.js",
    "ciTest": "npm test -- --reporter mocha-multi-reporters --reporter-options configFile=testConfig.json",
    "tdd": "npm test -- --watch",
    "package": "npx vsce package",
    "clearUserData": "del-cli \"./userData/**/*\" \"!.gitignore\""
  },
  "mocha": {},
  "devDependencies": {
    "@rollup/plugin-commonjs": "21.0.1",
    "@rollup/plugin-node-resolve": "13.0.5",
    "@types/chai": "4.2.11",
    "@types/chai-as-promised": "7.1.3",
    "@types/chai-fs": "2.0.2",
    "@types/glob": "7.1.1",
    "@types/mocha": "9.1.0",
    "@types/node": "16.11.6",
    "@types/node-fetch": "2.5.12",
    "@types/tmp": "0.2.0",
    "@types/uuid": "8.3.0",
    "@typescript-eslint/eslint-plugin": "5.3.0",
    "@typescript-eslint/parser": "5.3.0",
    "chai": "4.2.0",
    "chai-as-promised": "7.1.1",
    "chai-fs": "2.0.0",
    "copyfiles": "2.4.1",
    "del-cli": "4.0.1",
    "eslint": "7.32.0",
    "eslint-plugin-deprecation": "1.2.1",
    "glob": "7.2.0",
    "mocha": "9.2.0",
    "mocha-multi-reporters": "1.5.1",
    "mocha-trx-reporter": "3.3.1",
    "rollup": "2.60.1",
    "rollup-plugin-typescript2": "0.31.1",
    "source-map-support": "0.5.21",
    "tmp": "0.2.1",
    "typescript": "4.4.4",
    "vsce": "2.10.2",
    "vscode-oniguruma": "1.6.1",
    "vscode-test": "1.6.1",
    "vscode-textmate": "6.0.0"
  },
  "dependencies": {
    "compare-versions": "3.6.0",
    "node-fetch": "2.6.7",
    "uuid": "8.3.2",
    "rxjs": "7.5.6"
  }
}<|MERGE_RESOLUTION|>--- conflicted
+++ resolved
@@ -1,621 +1,614 @@
-{
-  "name": "dotnet-interactive-vscode",
-  "displayName": "Polyglot Notebooks",
-  "//description": "During build, the description gets the git SHA appended to it.",
-  "description": "Polyglot Notebooks for VS Code.",
-  "icon": "images/icon.png",
-  "publisher": "ms-dotnettools",
-  "author": "Microsoft Corporation",
-  "license": "MIT",
-  "enabledApiProposals": [
-    "notebookMessaging"
-  ],
-  "preview": true,
-  "//version": "The version '42.42.42' is auto-set during CI package creation.",
-  "version": "42.42.42",
-  "engines": {
-    "vscode": "1.73.0-insider"
-  },
-  "bugs": {
-    "url": "https://github.com/dotnet/interactive/issues"
-  },
-  "repository": {
-    "url": "https://github.com/dotnet/interactive"
-  },
-  "categories": [
-    "Data Science",
-    "Machine Learning",
-    "Notebooks",
-    "Visualization"
-  ],
-  "keywords": [
-    ".NET Core",
-    ".NET",
-    "C#",
-    "data science",
-    "dotnet",
-    "F#",
-    "interactive programming",
-    "ipynb",
-    "Jupyter",
-    "notebooks",
-    "PowerShell"
-  ],
-  "activationEvents": [
-    "onUri",
-    "onNotebook:dotnet-interactive",
-    "onNotebook:dotnet-interactive-legacy",
-    "onNotebook:dotnet-interactive-window",
-    "onNotebook:jupyter-notebook",
-    "onCommand:dotnet-interactive.createNewInteractive",
-    "onCommand:dotnet-interactive.newNotebook",
-    "onCommand:dotnet-interactive.openNotebook",
-    "onCommand:dotnet-interactive.saveAsNotebook",
-    "onNotebook:polyglot-notebook",
-    "onNotebook:polyglot-notebook-legacy",
-    "onNotebook:polyglot-notebook-window",
-    "onNotebook:jupyter-notebook",
-    "onCommand:dotnet-interactive.acquire",
-    "onCommand:polyglot-notebook.createNewInteractive",
-    "onCommand:polyglot-notebook.newNotebook",
-    "onCommand:polyglot-notebook.openNotebook",
-    "onCommand:polyglot-notebook.saveAsNotebook",
-    "onView:polyglot-notebook-panel-values"
-  ],
-  "main": "./out/src/vscode-common/extension.js",
-  "extensionDependencies": [
-    "ms-toolsai.jupyter"
-  ],
-  "capabilities": {
-    "untrustedWorkspaces": {
-      "supported": "limited",
-      "description": "Execution of cells in Interactive Window and Notebooks is not supported in untrusted workspaces."
-    },
-    "virtualWorkspaces": true
-  },
-  "contributes": {
-    "notebooks": [
-      {
-        "type": "polyglot-notebook",
-        "displayName": "Polyglot Notebook",
-        "selector": [
-          {
-            "filenamePattern": "*.dib"
-          }
-        ]
-      },
-      {
-        "type": "polyglot-nortebook-window",
-        "displayName": "Polyglot Notebook",
-        "selector": []
-      }
-    ],
-    "jupyter.kernels": [
-      {
-        "title": ".NET Interactive (C#)",
-        "defaultlanguage": "dotnet-interactive.csharp"
-      },
-      {
-        "title": ".NET Interactive (F#)",
-        "defaultlanguage": "dotnet-interactive.fsharp"
-      },
-      {
-        "title": ".NET Interactive (PowerShell)",
-        "defaultlanguage": "dotnet-interactive.pwsh"
-      }
-    ],
-    "configuration": {
-      "title": "Polyglot Notebook",
-      "properties": {
-        "polyglot-notebook.kernelTransportArgs": {
-          "type": "array",
-          "default": [
-            "{dotnet_path}",
-            "tool",
-            "run",
-            "dotnet-interactive",
-            "--",
-            "[vscode]",
-            "stdio",
-            "--working-dir",
-            "{working_dir}"
-          ],
-          "description": "Command and arguments used to start a notebook session."
-        },
-        "polyglot-notebook.kernelEnvironmentVariables": {
-          "type": "object",
-          "default": {},
-          "description": "Environment variables to set when starting a notebook session."
-        },
-        "polyglot-notebook.notebookParserArgs": {
-          "type": "array",
-          "default": [
-            "{dotnet_path}",
-            "tool",
-            "run",
-            "dotnet-interactive",
-            "--",
-            "notebook-parser"
-          ]
-        },
-        "polyglot-notebook.kernelTransportWorkingDirectory": {
-          "type": "string",
-          "default": "{global_storage_path}",
-          "description": "The working directory in which the kernel transport process is started."
-        },
-        "polyglot-notebook.languageServiceDelay": {
-          "type": "number",
-          "default": 500,
-          "description": "The delay in ms before language services are invoked."
-        },
-        "polyglot-notebook.interactiveToolSource": {
-          "type": "string",
-          "default": "https://pkgs.dev.azure.com/dnceng/public/_packaging/dotnet-tools/nuget/v3/index.json",
-          "description": "The NuGet source to use when acquiring the .NET Interactive tool."
-        },
-        "polyglot-notebook.minimumDotNetSdkVersion": {
-          "type": "string",
-          "default": "6.0",
-          "description": "The minimum required version of the .NET SDK."
-        },
-        "polyglot-notebook.minimumInteractiveToolVersion": {
-          "type": "string",
-          "default": "1.0.350406",
-          "description": "The minimum required version of the .NET Interactive tool."
-        },
-        "polyglot-notebook.logLevel": {
-          "type": "string",
-          "default": "Error",
-          "enum": [
-            "Info",
-            "Warn",
-            "Error",
-            "None"
-          ],
-          "enumDescriptions": [
-            "Logs informational messages",
-            "Logs warning messages",
-            "Logs error messages",
-            "Disables logging"
-          ]
-        }
-      }
-    },
-    "viewsContainers": {
-      "panel": [
-        {
-          "id": "polyglot-notebook-panel",
-          "title": "Polyglot Notebook",
-          "icon": "resources/icons/notebook.svg"
-        }
-      ]
-    },
-    "views": {
-      "polyglot-notebook-panel": [
-        {
-          "type": "webview",
-          "id": "polyglot-notebook-panel-values",
-          "name": "Values",
-          "icon": "resources/icons/notebook.svg"
-        }
-      ]
-    },
-    "commands": [
-      {
-        "command": "dotnet-interactive.acquire",
-        "title": "Install .NET Interactive"
-      },
-      {
-        "command": "polyglot-notebook.createNewInteractive",
-        "title": "Polyglot Notebook: Create Interactive Window"
-      },
-      {
-        "command": "polyglot-notebook.openNotebook",
-        "title": "Polyglot Notebook: Open notebook"
-      },
-      {
-        "command": "polyglot-notebook.saveAsNotebook",
-        "title": "Polyglot Notebook: Save notebook as..."
-      },
-      {
-        "command": "polyglot-notebook.newNotebook",
-        "title": "Polyglot Notebook: Create new blank notebook"
-      },
-      {
-        "command": "polyglot-notebook.restartCurrentNotebookKernel",
-        "title": "Polyglot Notebook: Restart the current notebook's kernel"
-      },
-      {
-        "command": "polyglot-notebook.stopCurrentNotebookKernel",
-        "title": "Polyglot Notebook: Stop the current notebook's kernel"
-      },
-      {
-        "command": "polyglot-notebook.stopAllNotebookKernels",
-        "title": "Polyglot Notebook: Stop all notebook kernels"
-      },
-      {
-        "command": "polyglot-notebook.shareValueWith",
-        "title": "Share value with..."
-      },
-      {
-        "command": "dotnet-interactive.createNewInteractive",
-        "title": ".NET Interactive: Create Interactive Window"
-      },
-      {
-        "command": "dotnet-interactive.openNotebook",
-        "title": ".NET Interactive: Open notebook"
-      },
-      {
-        "command": "dotnet-interactive.saveAsNotebook",
-        "title": ".NET Interactive: Save notebook as..."
-      },
-      {
-        "command": "dotnet-interactive.newNotebook",
-        "title": ".NET Interactive: Create new blank notebook"
-      },
-      {
-        "command": "dotnet-interactive.restartCurrentNotebookKernel",
-        "title": ".NET Interactive: Restart the current notebook's kernel"
-      },
-      {
-        "command": "dotnet-interactive.notebookEditor.restartKernel",
-        "title": "Restart",
-        "icon": {
-          "light": "resources/light/restart-kernel.svg",
-          "dark": "resources/dark/restart-kernel.svg"
-        }
-      },
-      {
-        "command": "dotnet-interactive.stopCurrentNotebookKernel",
-        "title": ".NET Interactive: Stop the current notebook's kernel"
-      },
-      {
-        "command": "dotnet-interactive.stopAllNotebookKernels",
-        "title": ".NET Interactive: Stop all notebook kernels"
-<<<<<<< HEAD
-=======
-      },
-      {
-        "command": "dotnet-interactive.shareValueTo",
-        "title": "Share value to..."
-      },
-      {
-        "command": "dotnet-interactive.notebookEditor.openValueViewer",
-        "title": "Values",
-        "icon": "$(variable-group)"
->>>>>>> 2b17bda6
-      }
-    ],
-    "keybindings": [
-      {
-        "command": "polyglot-notebook.newNotebook",
-        "key": "ctrl+alt+shift+n",
-        "mac": "cmd+alt+shift+n"
-      }
-    ],
-    "languages": [
-      {
-        "id": "dotnet-interactive",
-        "aliases": [
-          "Polyglot Notebook"
-        ]
-      },
-      {
-        "id": "dotnet-interactive.csharp",
-        "aliases": [
-          "C# (Polyglot Notebook)"
-        ],
-        "configuration": "./syntaxes/csharp.language-configuration.json"
-      },
-      {
-        "id": "dotnet-interactive.fsharp",
-        "aliases": [
-          "F# (Polyglot Notebook)"
-        ],
-        "configuration": "./syntaxes/fsharp.language-configuration.json"
-      },
-      {
-        "id": "dotnet-interactive.html",
-        "aliases": [
-          "HTML (Polyglot Notebook)"
-        ]
-      },
-      {
-        "id": "dotnet-interactive.javascript",
-        "aliases": [
-          "JavaScript (Polyglot Notebook)"
-        ],
-        "configuration": "./syntaxes/javascript.language-configuration.json"
-      },
-      {
-        "id": "dotnet-interactive.magic-commands",
-        "aliases": [
-          "Polyglot Notebook Magic Commands"
-        ],
-        "configuration": "./syntaxes/magic-commands.language-configuration.json"
-      },
-      {
-        "id": "dotnet-interactive.markdown",
-        "aliases": [
-          "Markdown (Polyglot Notebook)"
-        ]
-      },
-      {
-        "id": "dotnet-interactive.mermaid",
-        "aliases": [
-          "Mermaid (Polyglot Notebook)"
-        ]
-      },
-      {
-        "id": "dotnet-interactive.pwsh",
-        "aliases": [
-          "PowerShell (Polyglot Notebook)"
-        ],
-        "configuration": "./syntaxes/powershell.language-configuration.json"
-      },
-      {
-        "id": "dotnet-interactive.sql",
-        "aliases": [
-          "SQL (Polyglot Notebook)"
-        ],
-        "configuration": "./syntaxes/sql.language-configuration.json"
-      },
-      {
-        "id": "dotnet-interactive.kql",
-        "aliases": [
-          "Kusto Query Language (KQL)  (Polyglot Notebook)"
-        ],
-        "configuration": "./syntaxes/kql.language-configuration.json"
-      }
-    ],
-    "menus": {
-      "notebook/toolbar": [
-        {
-          "command": "dotnet-interactive.notebookEditor.restartKernel",
-          "group": "navigation/execute@1",
-          "when": "notebookKernel =~ /dotnet-interactive/ && isWorkspaceTrusted"
-        },
-        {
-          "command": "dotnet-interactive.notebookEditor.openValueViewer",
-          "group": "navigation@1",
-          "when": "notebookKernel =~ /dotnet-interactive/ && isWorkspaceTrusted"
-        }
-      ]
-    },
-    "grammars": [
-      {
-        "language": "dotnet-interactive",
-        "scopeName": "source.dotnet-interactive",
-        "path": "./syntaxes/source.dotnet-interactive.tmGrammar.json",
-        "embeddedLanguages": {
-          "language.switch.csharp": "dotnet-interactive.csharp",
-          "language.switch.fsharp": "dotnet-interactive.fsharp",
-          "language.switch.html": "dotnet-interactive.html",
-          "language.switch.javascript": "dotnet-interactive.javascript",
-          "language.switch.markdown": "dotnet-interactive.markdown",
-          "language.switch.mermaid": "dotnet-interactive.mermaid",
-          "language.switch.powershell": "dotnet-interactive.pwsh",
-          "language.switch.sql": "dotnet-interactive.sql",
-          "language.switch.kql": "dotnet-interactive.kql"
-        }
-      },
-      {
-        "language": "dotnet-interactive.csharp",
-        "scopeName": "source.dotnet-interactive.csharp",
-        "path": "./syntaxes/source.dotnet-interactive.csharp.tmGrammar.json",
-        "embeddedLanguages": {
-          "language.switch.csharp": "dotnet-interactive.csharp",
-          "language.switch.fsharp": "dotnet-interactive.fsharp",
-          "language.switch.html": "dotnet-interactive.html",
-          "language.switch.javascript": "dotnet-interactive.javascript",
-          "language.switch.markdown": "dotnet-interactive.markdown",
-          "language.switch.mermaid": "dotnet-interactive.mermaid",
-          "language.switch.powershell": "dotnet-interactive.pwsh",
-          "language.switch.sql": "dotnet-interactive.sql",
-          "language.switch.kql": "dotnet-interactive.kql"
-        }
-      },
-      {
-        "language": "dotnet-interactive.fsharp",
-        "scopeName": "source.dotnet-interactive.fsharp",
-        "path": "./syntaxes/source.dotnet-interactive.fsharp.tmGrammar.json",
-        "embeddedLanguages": {
-          "language.switch.csharp": "dotnet-interactive.csharp",
-          "language.switch.fsharp": "dotnet-interactive.fsharp",
-          "language.switch.html": "dotnet-interactive.html",
-          "language.switch.javascript": "dotnet-interactive.javascript",
-          "language.switch.markdown": "dotnet-interactive.markdown",
-          "language.switch.mermaid": "dotnet-interactive.mermaid",
-          "language.switch.powershell": "dotnet-interactive.pwsh",
-          "language.switch.sql": "dotnet-interactive.sql",
-          "language.switch.kql": "dotnet-interactive.kql"
-        }
-      },
-      {
-        "language": "dotnet-interactive.html",
-        "scopeName": "source.dotnet-interactive.html",
-        "path": "./syntaxes/source.dotnet-interactive.html.tmGrammar.json",
-        "embeddedLanguages": {
-          "language.switch.csharp": "dotnet-interactive.csharp",
-          "language.switch.fsharp": "dotnet-interactive.fsharp",
-          "language.switch.html": "dotnet-interactive.html",
-          "language.switch.javascript": "dotnet-interactive.javascript",
-          "language.switch.markdown": "dotnet-interactive.markdown",
-          "language.switch.mermaid": "dotnet-interactive.mermaid",
-          "language.switch.powershell": "dotnet-interactive.pwsh",
-          "language.switch.sql": "dotnet-interactive.sql",
-          "language.switch.kql": "dotnet-interactive.kql"
-        }
-      },
-      {
-        "language": "dotnet-interactive.javascript",
-        "scopeName": "source.dotnet-interactive.javascript",
-        "path": "./syntaxes/source.dotnet-interactive.javascript.tmGrammar.json",
-        "embeddedLanguages": {
-          "language.switch.csharp": "dotnet-interactive.csharp",
-          "language.switch.fsharp": "dotnet-interactive.fsharp",
-          "language.switch.html": "dotnet-interactive.html",
-          "language.switch.javascript": "dotnet-interactive.javascript",
-          "language.switch.markdown": "dotnet-interactive.markdown",
-          "language.switch.mermaid": "dotnet-interactive.mermaid",
-          "language.switch.powershell": "dotnet-interactive.pwsh",
-          "language.switch.sql": "dotnet-interactive.sql",
-          "language.switch.kql": "dotnet-interactive.kql"
-        }
-      },
-      {
-        "language": "dotnet-interactive.magic-commands",
-        "scopeName": "source.dotnet-interactive.magic-commands",
-        "path": "./syntaxes/source.dotnet-interactive.magic-commands.tmGrammar.json",
-        "embeddedLanguages": {
-          "language.switch.csharp": "dotnet-interactive.csharp",
-          "language.switch.fsharp": "dotnet-interactive.fsharp",
-          "language.switch.html": "dotnet-interactive.html",
-          "language.switch.javascript": "dotnet-interactive.javascript",
-          "language.switch.markdown": "dotnet-interactive.markdown",
-          "language.switch.mermaid": "dotnet-interactive.mermaid",
-          "language.switch.powershell": "dotnet-interactive.pwsh",
-          "language.switch.sql": "dotnet-interactive.sql",
-          "language.switch.kql": "dotnet-interactive.kql"
-        }
-      },
-      {
-        "language": "dotnet-interactive.markdown",
-        "scopeName": "source.dotnet-interactive.markdown",
-        "path": "./syntaxes/source.dotnet-interactive.markdown.tmGrammar.json",
-        "embeddedLanguages": {
-          "language.switch.csharp": "dotnet-interactive.csharp",
-          "language.switch.fsharp": "dotnet-interactive.fsharp",
-          "language.switch.html": "dotnet-interactive.html",
-          "language.switch.javascript": "dotnet-interactive.javascript",
-          "language.switch.markdown": "dotnet-interactive.markdown",
-          "language.switch.mermaid": "dotnet-interactive.mermaid",
-          "language.switch.powershell": "dotnet-interactive.pwsh",
-          "language.switch.sql": "dotnet-interactive.sql",
-          "language.switch.kql": "dotnet-interactive.kql"
-        }
-      },
-      {
-        "language": "dotnet-interactive.mermaid",
-        "scopeName": "source.dotnet-interactive.mermaid",
-        "path": "./syntaxes/source.dotnet-interactive.mermaid.tmGrammar.json",
-        "embeddedLanguages": {
-          "language.switch.csharp": "dotnet-interactive.csharp",
-          "language.switch.fsharp": "dotnet-interactive.fsharp",
-          "language.switch.html": "dotnet-interactive.html",
-          "language.switch.javascript": "dotnet-interactive.javascript",
-          "language.switch.markdown": "dotnet-interactive.markdown",
-          "language.switch.mermaid": "dotnet-interactive.mermaid",
-          "language.switch.powershell": "dotnet-interactive.pwsh",
-          "language.switch.sql": "dotnet-interactive.sql",
-          "language.switch.kql": "dotnet-interactive.kql"
-        }
-      },
-      {
-        "language": "dotnet-interactive.pwsh",
-        "scopeName": "source.dotnet-interactive.powershell",
-        "path": "./syntaxes/source.dotnet-interactive.powershell.tmGrammar.json",
-        "embeddedLanguages": {
-          "language.switch.csharp": "dotnet-interactive.csharp",
-          "language.switch.fsharp": "dotnet-interactive.fsharp",
-          "language.switch.html": "dotnet-interactive.html",
-          "language.switch.javascript": "dotnet-interactive.javascript",
-          "language.switch.markdown": "dotnet-interactive.markdown",
-          "language.switch.mermaid": "dotnet-interactive.mermaid",
-          "language.switch.powershell": "dotnet-interactive.pwsh",
-          "language.switch.sql": "dotnet-interactive.sql",
-          "language.switch.kql": "dotnet-interactive.kql"
-        }
-      },
-      {
-        "language": "dotnet-interactive.sql",
-        "scopeName": "source.dotnet-interactive.sql",
-        "path": "./syntaxes/source.dotnet-interactive.sql.tmGrammar.json",
-        "embeddedLanguages": {
-          "language.switch.csharp": "dotnet-interactive.csharp",
-          "language.switch.fsharp": "dotnet-interactive.fsharp",
-          "language.switch.html": "dotnet-interactive.html",
-          "language.switch.javascript": "dotnet-interactive.javascript",
-          "language.switch.markdown": "dotnet-interactive.markdown",
-          "language.switch.mermaid": "dotnet-interactive.mermaid",
-          "language.switch.powershell": "dotnet-interactive.pwsh",
-          "language.switch.sql": "dotnet-interactive.sql",
-          "language.switch.kql": "dotnet-interactive.kql"
-        }
-      },
-      {
-        "language": "dotnet-interactive.kql",
-        "scopeName": "source.dotnet-interactive.kql",
-        "path": "./syntaxes/source.dotnet-interactive.kql.tmGrammar.json",
-        "embeddedLanguages": {
-          "language.switch.csharp": "dotnet-interactive.csharp",
-          "language.switch.fsharp": "dotnet-interactive.fsharp",
-          "language.switch.html": "dotnet-interactive.html",
-          "language.switch.javascript": "dotnet-interactive.javascript",
-          "language.switch.markdown": "dotnet-interactive.markdown",
-          "language.switch.mermaid": "dotnet-interactive.mermaid",
-          "language.switch.powershell": "dotnet-interactive.pwsh",
-          "language.switch.sql": "dotnet-interactive.sql",
-          "language.switch.kql": "dotnet-interactive.kql"
-        }
-      }
-    ]
-  },
-  "scripts": {
-    "compile-webview": "cd ../microsoft-dotnet-interactive && npm run compile-webview",
-    "copy-preloads": "npx copyfiles --error --verbose --up 3 ../microsoft-dotnet-interactive/dist/kernelApiBootstrapper.js ./resources",
-    "copy-variable-grid": "npx copyfiles --error --verbose --up 3 ../microsoft-dotnet-interactive/dist/variableGrid.js ./resources",
-    "vscode:prepublish": "npm run compile",
-    "compile": "npm run lint && tsc -p ./ && npm run compile-webview && npm run copy-preloads && npm run copy-variable-grid",
-    "lint": "eslint src --ext ts",
-    "watch": "tsc -watch -p ./",
-    "pretest": "npm run compile",
-    "test": "mocha out/tests/**/*.test.js",
-    "ciTest": "npm test -- --reporter mocha-multi-reporters --reporter-options configFile=testConfig.json",
-    "tdd": "npm test -- --watch",
-    "package": "npx vsce package",
-    "clearUserData": "del-cli \"./userData/**/*\" \"!.gitignore\""
-  },
-  "mocha": {},
-  "devDependencies": {
-    "@rollup/plugin-commonjs": "21.0.1",
-    "@rollup/plugin-node-resolve": "13.0.5",
-    "@types/chai": "4.2.11",
-    "@types/chai-as-promised": "7.1.3",
-    "@types/chai-fs": "2.0.2",
-    "@types/glob": "7.1.1",
-    "@types/mocha": "9.1.0",
-    "@types/node": "16.11.6",
-    "@types/node-fetch": "2.5.12",
-    "@types/tmp": "0.2.0",
-    "@types/uuid": "8.3.0",
-    "@typescript-eslint/eslint-plugin": "5.3.0",
-    "@typescript-eslint/parser": "5.3.0",
-    "chai": "4.2.0",
-    "chai-as-promised": "7.1.1",
-    "chai-fs": "2.0.0",
-    "copyfiles": "2.4.1",
-    "del-cli": "4.0.1",
-    "eslint": "7.32.0",
-    "eslint-plugin-deprecation": "1.2.1",
-    "glob": "7.2.0",
-    "mocha": "9.2.0",
-    "mocha-multi-reporters": "1.5.1",
-    "mocha-trx-reporter": "3.3.1",
-    "rollup": "2.60.1",
-    "rollup-plugin-typescript2": "0.31.1",
-    "source-map-support": "0.5.21",
-    "tmp": "0.2.1",
-    "typescript": "4.4.4",
-    "vsce": "2.10.2",
-    "vscode-oniguruma": "1.6.1",
-    "vscode-test": "1.6.1",
-    "vscode-textmate": "6.0.0"
-  },
-  "dependencies": {
-    "compare-versions": "3.6.0",
-    "node-fetch": "2.6.7",
-    "uuid": "8.3.2",
-    "rxjs": "7.5.6"
-  }
+{
+  "name": "dotnet-interactive-vscode",
+  "displayName": "Polyglot Notebooks",
+  "//description": "During build, the description gets the git SHA appended to it.",
+  "description": "Polyglot Notebooks for VS Code.",
+  "icon": "images/icon.png",
+  "publisher": "ms-dotnettools",
+  "author": "Microsoft Corporation",
+  "license": "MIT",
+  "enabledApiProposals": [
+    "notebookMessaging"
+  ],
+  "preview": true,
+  "//version": "The version '42.42.42' is auto-set during CI package creation.",
+  "version": "42.42.42",
+  "engines": {
+    "vscode": "1.73.0-insider"
+  },
+  "bugs": {
+    "url": "https://github.com/dotnet/interactive/issues"
+  },
+  "repository": {
+    "url": "https://github.com/dotnet/interactive"
+  },
+  "categories": [
+    "Data Science",
+    "Machine Learning",
+    "Notebooks",
+    "Visualization"
+  ],
+  "keywords": [
+    ".NET Core",
+    ".NET",
+    "C#",
+    "data science",
+    "dotnet",
+    "F#",
+    "interactive programming",
+    "ipynb",
+    "Jupyter",
+    "notebooks",
+    "PowerShell"
+  ],
+  "activationEvents": [
+    "onUri",
+    "onNotebook:dotnet-interactive",
+    "onNotebook:dotnet-interactive-legacy",
+    "onNotebook:dotnet-interactive-window",
+    "onNotebook:jupyter-notebook",
+    "onCommand:dotnet-interactive.createNewInteractive",
+    "onCommand:dotnet-interactive.newNotebook",
+    "onCommand:dotnet-interactive.openNotebook",
+    "onCommand:dotnet-interactive.saveAsNotebook",
+    "onNotebook:polyglot-notebook",
+    "onNotebook:polyglot-notebook-legacy",
+    "onNotebook:polyglot-notebook-window",
+    "onNotebook:jupyter-notebook",
+    "onCommand:dotnet-interactive.acquire",
+    "onCommand:polyglot-notebook.createNewInteractive",
+    "onCommand:polyglot-notebook.newNotebook",
+    "onCommand:polyglot-notebook.openNotebook",
+    "onCommand:polyglot-notebook.saveAsNotebook",
+    "onView:polyglot-notebook-panel-values"
+  ],
+  "main": "./out/src/vscode-common/extension.js",
+  "extensionDependencies": [
+    "ms-toolsai.jupyter"
+  ],
+  "capabilities": {
+    "untrustedWorkspaces": {
+      "supported": "limited",
+      "description": "Execution of cells in Interactive Window and Notebooks is not supported in untrusted workspaces."
+    },
+    "virtualWorkspaces": true
+  },
+  "contributes": {
+    "notebooks": [
+      {
+        "type": "polyglot-notebook",
+        "displayName": "Polyglot Notebook",
+        "selector": [
+          {
+            "filenamePattern": "*.dib"
+          }
+        ]
+      },
+      {
+        "type": "polyglot-nortebook-window",
+        "displayName": "Polyglot Notebook",
+        "selector": []
+      }
+    ],
+    "jupyter.kernels": [
+      {
+        "title": ".NET Interactive (C#)",
+        "defaultlanguage": "dotnet-interactive.csharp"
+      },
+      {
+        "title": ".NET Interactive (F#)",
+        "defaultlanguage": "dotnet-interactive.fsharp"
+      },
+      {
+        "title": ".NET Interactive (PowerShell)",
+        "defaultlanguage": "dotnet-interactive.pwsh"
+      }
+    ],
+    "configuration": {
+      "title": "Polyglot Notebook",
+      "properties": {
+        "polyglot-notebook.kernelTransportArgs": {
+          "type": "array",
+          "default": [
+            "{dotnet_path}",
+            "tool",
+            "run",
+            "dotnet-interactive",
+            "--",
+            "[vscode]",
+            "stdio",
+            "--working-dir",
+            "{working_dir}"
+          ],
+          "description": "Command and arguments used to start a notebook session."
+        },
+        "polyglot-notebook.kernelEnvironmentVariables": {
+          "type": "object",
+          "default": {},
+          "description": "Environment variables to set when starting a notebook session."
+        },
+        "polyglot-notebook.notebookParserArgs": {
+          "type": "array",
+          "default": [
+            "{dotnet_path}",
+            "tool",
+            "run",
+            "dotnet-interactive",
+            "--",
+            "notebook-parser"
+          ]
+        },
+        "polyglot-notebook.kernelTransportWorkingDirectory": {
+          "type": "string",
+          "default": "{global_storage_path}",
+          "description": "The working directory in which the kernel transport process is started."
+        },
+        "polyglot-notebook.languageServiceDelay": {
+          "type": "number",
+          "default": 500,
+          "description": "The delay in ms before language services are invoked."
+        },
+        "polyglot-notebook.interactiveToolSource": {
+          "type": "string",
+          "default": "https://pkgs.dev.azure.com/dnceng/public/_packaging/dotnet-tools/nuget/v3/index.json",
+          "description": "The NuGet source to use when acquiring the .NET Interactive tool."
+        },
+        "polyglot-notebook.minimumDotNetSdkVersion": {
+          "type": "string",
+          "default": "6.0",
+          "description": "The minimum required version of the .NET SDK."
+        },
+        "polyglot-notebook.minimumInteractiveToolVersion": {
+          "type": "string",
+          "default": "1.0.350406",
+          "description": "The minimum required version of the .NET Interactive tool."
+        },
+        "polyglot-notebook.logLevel": {
+          "type": "string",
+          "default": "Error",
+          "enum": [
+            "Info",
+            "Warn",
+            "Error",
+            "None"
+          ],
+          "enumDescriptions": [
+            "Logs informational messages",
+            "Logs warning messages",
+            "Logs error messages",
+            "Disables logging"
+          ]
+        }
+      }
+    },
+    "viewsContainers": {
+      "panel": [
+        {
+          "id": "polyglot-notebook-panel",
+          "title": "Polyglot Notebook",
+          "icon": "resources/icons/notebook.svg"
+        }
+      ]
+    },
+    "views": {
+      "polyglot-notebook-panel": [
+        {
+          "type": "webview",
+          "id": "polyglot-notebook-panel-values",
+          "name": "Values",
+          "icon": "resources/icons/notebook.svg"
+        }
+      ]
+    },
+    "commands": [
+      {
+        "command": "dotnet-interactive.acquire",
+        "title": "Install .NET Interactive"
+      },
+      {
+        "command": "polyglot-notebook.createNewInteractive",
+        "title": "Polyglot Notebook: Create Interactive Window"
+      },
+      {
+        "command": "polyglot-notebook.openNotebook",
+        "title": "Polyglot Notebook: Open notebook"
+      },
+      {
+        "command": "polyglot-notebook.saveAsNotebook",
+        "title": "Polyglot Notebook: Save notebook as..."
+      },
+      {
+        "command": "polyglot-notebook.newNotebook",
+        "title": "Polyglot Notebook: Create new blank notebook"
+      },
+      {
+        "command": "polyglot-notebook.restartCurrentNotebookKernel",
+        "title": "Polyglot Notebook: Restart the current notebook's kernel"
+      },
+      {
+        "command": "polyglot-notebook.stopCurrentNotebookKernel",
+        "title": "Polyglot Notebook: Stop the current notebook's kernel"
+      },
+      {
+        "command": "polyglot-notebook.stopAllNotebookKernels",
+        "title": "Polyglot Notebook: Stop all notebook kernels"
+      },
+      {
+        "command": "polyglot-notebook.shareValueWith",
+        "title": "Share value with..."
+      },
+      {
+        "command": "dotnet-interactive.createNewInteractive",
+        "title": ".NET Interactive: Create Interactive Window"
+      },
+      {
+        "command": "dotnet-interactive.openNotebook",
+        "title": ".NET Interactive: Open notebook"
+      },
+      {
+        "command": "dotnet-interactive.saveAsNotebook",
+        "title": ".NET Interactive: Save notebook as..."
+      },
+      {
+        "command": "dotnet-interactive.newNotebook",
+        "title": ".NET Interactive: Create new blank notebook"
+      },
+      {
+        "command": "dotnet-interactive.restartCurrentNotebookKernel",
+        "title": ".NET Interactive: Restart the current notebook's kernel"
+      },
+      {
+        "command": "polyglot-notebook.notebookEditor.restartKernel",
+        "title": "Restart",
+        "icon": {
+          "light": "resources/light/restart-kernel.svg",
+          "dark": "resources/dark/restart-kernel.svg"
+        }
+      },
+      {
+        "command": "dotnet-interactive.stopCurrentNotebookKernel",
+        "title": ".NET Interactive: Stop the current notebook's kernel"
+      },
+      {
+        "command": "dotnet-interactive.stopAllNotebookKernels",
+        "title": ".NET Interactive: Stop all notebook kernels"
+      },
+      {
+        "command": "polyglot-notebook.notebookEditor.openValueViewer",
+        "title": "Values",
+        "icon": "$(variable-group)"
+      }
+    ],
+    "keybindings": [
+      {
+        "command": "polyglot-notebook.newNotebook",
+        "key": "ctrl+alt+shift+n",
+        "mac": "cmd+alt+shift+n"
+      }
+    ],
+    "languages": [
+      {
+        "id": "dotnet-interactive",
+        "aliases": [
+          "Polyglot Notebook"
+        ]
+      },
+      {
+        "id": "dotnet-interactive.csharp",
+        "aliases": [
+          "C# (Polyglot Notebook)"
+        ],
+        "configuration": "./syntaxes/csharp.language-configuration.json"
+      },
+      {
+        "id": "dotnet-interactive.fsharp",
+        "aliases": [
+          "F# (Polyglot Notebook)"
+        ],
+        "configuration": "./syntaxes/fsharp.language-configuration.json"
+      },
+      {
+        "id": "dotnet-interactive.html",
+        "aliases": [
+          "HTML (Polyglot Notebook)"
+        ]
+      },
+      {
+        "id": "dotnet-interactive.javascript",
+        "aliases": [
+          "JavaScript (Polyglot Notebook)"
+        ],
+        "configuration": "./syntaxes/javascript.language-configuration.json"
+      },
+      {
+        "id": "dotnet-interactive.magic-commands",
+        "aliases": [
+          "Polyglot Notebook Magic Commands"
+        ],
+        "configuration": "./syntaxes/magic-commands.language-configuration.json"
+      },
+      {
+        "id": "dotnet-interactive.markdown",
+        "aliases": [
+          "Markdown (Polyglot Notebook)"
+        ]
+      },
+      {
+        "id": "dotnet-interactive.mermaid",
+        "aliases": [
+          "Mermaid (Polyglot Notebook)"
+        ]
+      },
+      {
+        "id": "dotnet-interactive.pwsh",
+        "aliases": [
+          "PowerShell (Polyglot Notebook)"
+        ],
+        "configuration": "./syntaxes/powershell.language-configuration.json"
+      },
+      {
+        "id": "dotnet-interactive.sql",
+        "aliases": [
+          "SQL (Polyglot Notebook)"
+        ],
+        "configuration": "./syntaxes/sql.language-configuration.json"
+      },
+      {
+        "id": "dotnet-interactive.kql",
+        "aliases": [
+          "Kusto Query Language (KQL)  (Polyglot Notebook)"
+        ],
+        "configuration": "./syntaxes/kql.language-configuration.json"
+      }
+    ],
+    "menus": {
+      "notebook/toolbar": [
+        {
+          "command": "polyglot-notebook.notebookEditor.restartKernel",
+          "group": "navigation/execute@1",
+          "when": "notebookKernel =~ /polyglot-notebook/ && isWorkspaceTrusted"
+        },
+        {
+          "command": "polyglot-notebook.notebookEditor.openValueViewer",
+          "group": "navigation@1",
+          "when": "notebookKernel =~ /polyglot-notebook/ && isWorkspaceTrusted"
+        }
+      ]
+    },
+    "grammars": [
+      {
+        "language": "dotnet-interactive",
+        "scopeName": "source.dotnet-interactive",
+        "path": "./syntaxes/source.dotnet-interactive.tmGrammar.json",
+        "embeddedLanguages": {
+          "language.switch.csharp": "dotnet-interactive.csharp",
+          "language.switch.fsharp": "dotnet-interactive.fsharp",
+          "language.switch.html": "dotnet-interactive.html",
+          "language.switch.javascript": "dotnet-interactive.javascript",
+          "language.switch.markdown": "dotnet-interactive.markdown",
+          "language.switch.mermaid": "dotnet-interactive.mermaid",
+          "language.switch.powershell": "dotnet-interactive.pwsh",
+          "language.switch.sql": "dotnet-interactive.sql",
+          "language.switch.kql": "dotnet-interactive.kql"
+        }
+      },
+      {
+        "language": "dotnet-interactive.csharp",
+        "scopeName": "source.dotnet-interactive.csharp",
+        "path": "./syntaxes/source.dotnet-interactive.csharp.tmGrammar.json",
+        "embeddedLanguages": {
+          "language.switch.csharp": "dotnet-interactive.csharp",
+          "language.switch.fsharp": "dotnet-interactive.fsharp",
+          "language.switch.html": "dotnet-interactive.html",
+          "language.switch.javascript": "dotnet-interactive.javascript",
+          "language.switch.markdown": "dotnet-interactive.markdown",
+          "language.switch.mermaid": "dotnet-interactive.mermaid",
+          "language.switch.powershell": "dotnet-interactive.pwsh",
+          "language.switch.sql": "dotnet-interactive.sql",
+          "language.switch.kql": "dotnet-interactive.kql"
+        }
+      },
+      {
+        "language": "dotnet-interactive.fsharp",
+        "scopeName": "source.dotnet-interactive.fsharp",
+        "path": "./syntaxes/source.dotnet-interactive.fsharp.tmGrammar.json",
+        "embeddedLanguages": {
+          "language.switch.csharp": "dotnet-interactive.csharp",
+          "language.switch.fsharp": "dotnet-interactive.fsharp",
+          "language.switch.html": "dotnet-interactive.html",
+          "language.switch.javascript": "dotnet-interactive.javascript",
+          "language.switch.markdown": "dotnet-interactive.markdown",
+          "language.switch.mermaid": "dotnet-interactive.mermaid",
+          "language.switch.powershell": "dotnet-interactive.pwsh",
+          "language.switch.sql": "dotnet-interactive.sql",
+          "language.switch.kql": "dotnet-interactive.kql"
+        }
+      },
+      {
+        "language": "dotnet-interactive.html",
+        "scopeName": "source.dotnet-interactive.html",
+        "path": "./syntaxes/source.dotnet-interactive.html.tmGrammar.json",
+        "embeddedLanguages": {
+          "language.switch.csharp": "dotnet-interactive.csharp",
+          "language.switch.fsharp": "dotnet-interactive.fsharp",
+          "language.switch.html": "dotnet-interactive.html",
+          "language.switch.javascript": "dotnet-interactive.javascript",
+          "language.switch.markdown": "dotnet-interactive.markdown",
+          "language.switch.mermaid": "dotnet-interactive.mermaid",
+          "language.switch.powershell": "dotnet-interactive.pwsh",
+          "language.switch.sql": "dotnet-interactive.sql",
+          "language.switch.kql": "dotnet-interactive.kql"
+        }
+      },
+      {
+        "language": "dotnet-interactive.javascript",
+        "scopeName": "source.dotnet-interactive.javascript",
+        "path": "./syntaxes/source.dotnet-interactive.javascript.tmGrammar.json",
+        "embeddedLanguages": {
+          "language.switch.csharp": "dotnet-interactive.csharp",
+          "language.switch.fsharp": "dotnet-interactive.fsharp",
+          "language.switch.html": "dotnet-interactive.html",
+          "language.switch.javascript": "dotnet-interactive.javascript",
+          "language.switch.markdown": "dotnet-interactive.markdown",
+          "language.switch.mermaid": "dotnet-interactive.mermaid",
+          "language.switch.powershell": "dotnet-interactive.pwsh",
+          "language.switch.sql": "dotnet-interactive.sql",
+          "language.switch.kql": "dotnet-interactive.kql"
+        }
+      },
+      {
+        "language": "dotnet-interactive.magic-commands",
+        "scopeName": "source.dotnet-interactive.magic-commands",
+        "path": "./syntaxes/source.dotnet-interactive.magic-commands.tmGrammar.json",
+        "embeddedLanguages": {
+          "language.switch.csharp": "dotnet-interactive.csharp",
+          "language.switch.fsharp": "dotnet-interactive.fsharp",
+          "language.switch.html": "dotnet-interactive.html",
+          "language.switch.javascript": "dotnet-interactive.javascript",
+          "language.switch.markdown": "dotnet-interactive.markdown",
+          "language.switch.mermaid": "dotnet-interactive.mermaid",
+          "language.switch.powershell": "dotnet-interactive.pwsh",
+          "language.switch.sql": "dotnet-interactive.sql",
+          "language.switch.kql": "dotnet-interactive.kql"
+        }
+      },
+      {
+        "language": "dotnet-interactive.markdown",
+        "scopeName": "source.dotnet-interactive.markdown",
+        "path": "./syntaxes/source.dotnet-interactive.markdown.tmGrammar.json",
+        "embeddedLanguages": {
+          "language.switch.csharp": "dotnet-interactive.csharp",
+          "language.switch.fsharp": "dotnet-interactive.fsharp",
+          "language.switch.html": "dotnet-interactive.html",
+          "language.switch.javascript": "dotnet-interactive.javascript",
+          "language.switch.markdown": "dotnet-interactive.markdown",
+          "language.switch.mermaid": "dotnet-interactive.mermaid",
+          "language.switch.powershell": "dotnet-interactive.pwsh",
+          "language.switch.sql": "dotnet-interactive.sql",
+          "language.switch.kql": "dotnet-interactive.kql"
+        }
+      },
+      {
+        "language": "dotnet-interactive.mermaid",
+        "scopeName": "source.dotnet-interactive.mermaid",
+        "path": "./syntaxes/source.dotnet-interactive.mermaid.tmGrammar.json",
+        "embeddedLanguages": {
+          "language.switch.csharp": "dotnet-interactive.csharp",
+          "language.switch.fsharp": "dotnet-interactive.fsharp",
+          "language.switch.html": "dotnet-interactive.html",
+          "language.switch.javascript": "dotnet-interactive.javascript",
+          "language.switch.markdown": "dotnet-interactive.markdown",
+          "language.switch.mermaid": "dotnet-interactive.mermaid",
+          "language.switch.powershell": "dotnet-interactive.pwsh",
+          "language.switch.sql": "dotnet-interactive.sql",
+          "language.switch.kql": "dotnet-interactive.kql"
+        }
+      },
+      {
+        "language": "dotnet-interactive.pwsh",
+        "scopeName": "source.dotnet-interactive.powershell",
+        "path": "./syntaxes/source.dotnet-interactive.powershell.tmGrammar.json",
+        "embeddedLanguages": {
+          "language.switch.csharp": "dotnet-interactive.csharp",
+          "language.switch.fsharp": "dotnet-interactive.fsharp",
+          "language.switch.html": "dotnet-interactive.html",
+          "language.switch.javascript": "dotnet-interactive.javascript",
+          "language.switch.markdown": "dotnet-interactive.markdown",
+          "language.switch.mermaid": "dotnet-interactive.mermaid",
+          "language.switch.powershell": "dotnet-interactive.pwsh",
+          "language.switch.sql": "dotnet-interactive.sql",
+          "language.switch.kql": "dotnet-interactive.kql"
+        }
+      },
+      {
+        "language": "dotnet-interactive.sql",
+        "scopeName": "source.dotnet-interactive.sql",
+        "path": "./syntaxes/source.dotnet-interactive.sql.tmGrammar.json",
+        "embeddedLanguages": {
+          "language.switch.csharp": "dotnet-interactive.csharp",
+          "language.switch.fsharp": "dotnet-interactive.fsharp",
+          "language.switch.html": "dotnet-interactive.html",
+          "language.switch.javascript": "dotnet-interactive.javascript",
+          "language.switch.markdown": "dotnet-interactive.markdown",
+          "language.switch.mermaid": "dotnet-interactive.mermaid",
+          "language.switch.powershell": "dotnet-interactive.pwsh",
+          "language.switch.sql": "dotnet-interactive.sql",
+          "language.switch.kql": "dotnet-interactive.kql"
+        }
+      },
+      {
+        "language": "dotnet-interactive.kql",
+        "scopeName": "source.dotnet-interactive.kql",
+        "path": "./syntaxes/source.dotnet-interactive.kql.tmGrammar.json",
+        "embeddedLanguages": {
+          "language.switch.csharp": "dotnet-interactive.csharp",
+          "language.switch.fsharp": "dotnet-interactive.fsharp",
+          "language.switch.html": "dotnet-interactive.html",
+          "language.switch.javascript": "dotnet-interactive.javascript",
+          "language.switch.markdown": "dotnet-interactive.markdown",
+          "language.switch.mermaid": "dotnet-interactive.mermaid",
+          "language.switch.powershell": "dotnet-interactive.pwsh",
+          "language.switch.sql": "dotnet-interactive.sql",
+          "language.switch.kql": "dotnet-interactive.kql"
+        }
+      }
+    ]
+  },
+  "scripts": {
+    "compile-webview": "cd ../microsoft-dotnet-interactive && npm run compile-webview",
+    "copy-preloads": "npx copyfiles --error --verbose --up 3 ../microsoft-dotnet-interactive/dist/kernelApiBootstrapper.js ./resources",
+    "copy-variable-grid": "npx copyfiles --error --verbose --up 3 ../microsoft-dotnet-interactive/dist/variableGrid.js ./resources",
+    "vscode:prepublish": "npm run compile",
+    "compile": "npm run lint && tsc -p ./ && npm run compile-webview && npm run copy-preloads && npm run copy-variable-grid",
+    "lint": "eslint src --ext ts",
+    "watch": "tsc -watch -p ./",
+    "pretest": "npm run compile",
+    "test": "mocha out/tests/**/*.test.js",
+    "ciTest": "npm test -- --reporter mocha-multi-reporters --reporter-options configFile=testConfig.json",
+    "tdd": "npm test -- --watch",
+    "package": "npx vsce package",
+    "clearUserData": "del-cli \"./userData/**/*\" \"!.gitignore\""
+  },
+  "mocha": {},
+  "devDependencies": {
+    "@rollup/plugin-commonjs": "21.0.1",
+    "@rollup/plugin-node-resolve": "13.0.5",
+    "@types/chai": "4.2.11",
+    "@types/chai-as-promised": "7.1.3",
+    "@types/chai-fs": "2.0.2",
+    "@types/glob": "7.1.1",
+    "@types/mocha": "9.1.0",
+    "@types/node": "16.11.6",
+    "@types/node-fetch": "2.5.12",
+    "@types/tmp": "0.2.0",
+    "@types/uuid": "8.3.0",
+    "@typescript-eslint/eslint-plugin": "5.3.0",
+    "@typescript-eslint/parser": "5.3.0",
+    "chai": "4.2.0",
+    "chai-as-promised": "7.1.1",
+    "chai-fs": "2.0.0",
+    "copyfiles": "2.4.1",
+    "del-cli": "4.0.1",
+    "eslint": "7.32.0",
+    "eslint-plugin-deprecation": "1.2.1",
+    "glob": "7.2.0",
+    "mocha": "9.2.0",
+    "mocha-multi-reporters": "1.5.1",
+    "mocha-trx-reporter": "3.3.1",
+    "rollup": "2.60.1",
+    "rollup-plugin-typescript2": "0.31.1",
+    "source-map-support": "0.5.21",
+    "tmp": "0.2.1",
+    "typescript": "4.4.4",
+    "vsce": "2.10.2",
+    "vscode-oniguruma": "1.6.1",
+    "vscode-test": "1.6.1",
+    "vscode-textmate": "6.0.0"
+  },
+  "dependencies": {
+    "compare-versions": "3.6.0",
+    "node-fetch": "2.6.7",
+    "uuid": "8.3.2",
+    "rxjs": "7.5.6"
+  }
 }