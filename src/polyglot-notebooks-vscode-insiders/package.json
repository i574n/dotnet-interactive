{
  "name": "dotnet-interactive-vscode-i574n",
  "displayName": "Polyglot Notebooks (i574n)",
  "description": "%description.package%",
  "icon": "images/icon.png",
  "publisher": "i574n",
  "author": "Microsoft Corporation",
  "license": "MIT",
  "enabledApiProposals": [
    "notebookMessaging"
  ],
  "preview": false,
  "//version": "%description.version%",
  "version": "0.1.13",
  "engines": {
    "vscode": "^1.87.0"
  },
  "bugs": {
    "url": "https://github.com/i574n/dotnet-interactive/issues"
  },
  "repository": {
    "url": "https://github.com/i574n/dotnet-interactive"
  },
  "categories": [
    "Data Science",
    "Machine Learning",
    "Notebooks",
    "Visualization"
  ],
  "keywords": [
    ".NET",
    "interactive",
    "C#",
    "data science",
    "dotnet",
    "F#",
    "ipynb",
    "Jupyter",
    "notebooks",
    "PowerShell"
  ],
  "activationEvents": [
    "onUri",
    "onNotebook:dotnet-interactive",
    "onNotebook:dotnet-interactive-window",
    "onNotebook:jupyter-notebook",
    "onNotebook:polyglot-notebook",
    "onNotebook:polyglot-notebook-window",
    "onCommand:dotnet-interactive.acquire",
    "onCommand:polyglot-notebook.fileNew",
    "onCommand:polyglot-notebook.newNotebook",
    "onCommand:polyglot-notebook.openNotebook",
    "onCommand:polyglot-notebook.saveAsNotebook",
    "onView:polyglot-notebook-panel-values"
  ],
  "main": "./out/deps/dotnet-interactive/src/polyglot-notebooks-vscode-insiders/src/vscode-common/extension.js",
  "extensionDependencies": [
    "ms-toolsai.jupyter",
    "i574n.spiral-lang-vscode-i574n"
  ],
  "capabilities": {
    "untrustedWorkspaces": {
      "supported": "limited",
      "description": "%description.untrustedWorkspaces%"
    },
    "virtualWorkspaces": true
  },
  "l10n": "./l10n",
  "contributes": {
    "notebooks": [
      {
        "type": "polyglot-notebook",
        "displayName": "Polyglot Notebook",
        "selector": [
          {
            "filenamePattern": "*.dib"
          }
        ]
      },
      {
        "type": "polyglot-notebook-window",
        "displayName": "Polyglot Notebook",
        "selector": []
      }
    ],
    "jupyter.kernels": [
      {
        "title": ".NET Interactive (C#)",
        "defaultlanguage": "polyglot-notebook"
      },
      {
        "title": ".NET Interactive (F#)",
        "defaultlanguage": "polyglot-notebook"
      },
      {
        "title": ".NET Interactive (PowerShell)",
        "defaultlanguage": "polyglot-notebook"
      }
    ],
    "configuration": {
      "title": "Polyglot Notebook",
      "properties": {
        "polyglot-notebook.suppressPromptToSaveDefaults": {
          "type": "boolean",
          "default": false,
          "description": "%description.suppressPromptToSaveDefaults%"
        },
        "polyglot-notebook.defaultNotebookExtension": {
          "type": [
            "string",
            "null"
          ],
          "default": null,
          "enum": [
            ".dib",
            ".ipynb"
          ],
          "enumDescriptions": [
            "%description.configuration.useDib%",
            "%description.configuration.useIpynb%"
          ]
        },
        "polyglot-notebook.defaultNotebookLanguage": {
          "type": [
            "string",
            "null"
          ],
          "default": null,
          "description": "%description.defaultNotebookLanguage%",
          "enum": [
            "csharp",
            "fsharp",
            "spiral",
            "html",
            "javascript",
            "markdown",
            "mermaid",
            "pwsh"
          ],
          "enumDescriptions": [
            "C#",
            "F#",
            "Spiral",
            "HTML",
            "JavaScript",
            "Markdown",
            "Mermaid",
            "PowerShell"
          ]
        },
        "polyglot-notebook.kernelEnvironmentVariables": {
          "type": "object",
          "default": {},
          "description": "%description.kernelEnvironmentVariables%"
        },
        "polyglot-notebook.languageServiceDelay": {
          "type": "number",
          "default": 500,
          "description": "%description.languageServiceDelay%"
        },
        "polyglot-notebook.logLevel": {
          "type": "string",
          "default": "Error",
          "enum": [
            "Info",
            "Warn",
            "Error",
            "None"
          ],
          "enumDescriptions": [
            "%description.logLevel.info%",
            "%description.logLevel.warning%",
            "%description.logLevel.error%",
            "%description.logLevel.disabled%"
          ]
        },
        "dotnet-interactive.kernelTransportArgs": {
          "type": "array",
          "default": [
            "{dotnet_path}",
            "tool",
            "run",
            "dotnet-interactive-i574n",
            "--",
            "[vscode]",
            "stdio",
            "--working-dir",
            "{working_dir}"
          ],
          "description": "%description.kernelTransportArgs%"
        },
        "dotnet-interactive.notebookParserArgs": {
          "type": "array",
          "default": [
            "{dotnet_path}",
            "tool",
            "run",
            "dotnet-interactive-i574n",
            "--",
            "notebook-parser"
          ]
        },
        "dotnet-interactive.kernelTransportWorkingDirectory": {
          "type": "string",
          "default": "{global_storage_path}",
          "description": "%description.kernelTransportWorkingDirectory%"
        },
        "dotnet-interactive.interactiveToolSource": {
          "type": "string",
          "default": "https://pkgs.dev.azure.com/dnceng/public/_packaging/dotnet-tools/nuget/v3/index.json",
          "description": "%description.interactiveToolSource%"
        },
<<<<<<< HEAD
        "dotnet-interactive.minimumDotNetSdkVersion": {
          "type": "string",
          "default": "9.0",
          "description": "%description.minimumDotNetSdkVersion%"
        },
=======
>>>>>>> d48a14e6
        "dotnet-interactive.requiredInteractiveToolVersion": {
          "type": "string",
          "default": "0.1.3",
          "description": "%description.requiredInteractiveToolVersion%"
        }
      }
    },
    "viewsContainers": {
      "panel": [
        {
          "id": "polyglot-notebook-panel",
          "title": "Polyglot Notebook",
          "icon": "resources/icons/notebook.svg"
        }
      ]
    },
    "views": {
      "polyglot-notebook-panel": [
        {
          "type": "webview",
          "id": "polyglot-notebook-panel-values",
          "name": "Variables",
          "icon": "resources/icons/notebook.svg"
        }
      ]
    },
    "commands": [
      {
        "command": "dotnet-interactive.acquire",
        "title": "%command.acquire%"
      },
      {
        "command": "polyglot-notebook.openNotebook",
        "title": "%command.openNotebook%"
      },
      {
        "command": "polyglot-notebook.saveAsNotebook",
        "title": "%command.saveAsNotebook%"
      },
      {
        "command": "polyglot-notebook.fileNew",
        "enablement": "false",
        "title": "%command.fileNew%",
        "shortTitle": "Polyglot Notebook"
      },
      {
        "command": "polyglot-notebook.newNotebook",
        "title": "%command.newNotebook%"
      },
      {
        "command": "polyglot-notebook.newNotebookNoDefaults",
        "title": "%command.newNotebookNoDefaults%"
      },
      {
        "command": "polyglot-notebook.setNewNotebookDefaults",
        "title": "%command.setNewNotebookDefaults%"
      },
      {
        "command": "polyglot-notebook.restartCurrentNotebookKernel",
        "title": "%command.restartCurrentNotebookKernel%"
      },
      {
        "command": "polyglot-notebook.stopCurrentNotebookKernel",
        "title": "%command.stopCurrentNotebookKernel%"
      },
      {
        "command": "polyglot-notebook.stopAllNotebookKernels",
        "title": "%command.stopAllNotebookKernels%"
      },
      {
        "command": "polyglot-notebook.shareValueWith",
        "title": "%command.shareValueWith%"
      },
      {
        "command": "polyglot-notebook.notebookEditor.restartKernel",
        "title": "%command.restartKernel%",
        "icon": {
          "light": "resources/light/restart-kernel.svg",
          "dark": "resources/dark/restart-kernel.svg"
        }
      },
      {
        "command": "polyglot-notebook.notebookEditor.openValueViewer",
        "title": "%command.openValueViewer%",
        "icon": "$(variable-group)"
      },
      {
        "command": "polyglot-notebook.notebookEditor.connectSubkernel",
        "title": "%command.connectSubkernel%",
        "icon": "$(plug)"
      }
    ],
    "keybindings": [
      {
        "command": "polyglot-notebook.newNotebook",
        "key": "ctrl+alt+shift+n",
        "mac": "cmd+alt+shift+n"
      }
    ],
    "languages": [
      {
        "id": "polyglot-notebook",
        "aliases": [
          "Code"
        ]
      }
    ],
    "menus": {
      "file/newFile": [
        {
          "command": "polyglot-notebook.fileNew",
          "group": "notebook"
        }
      ],
      "notebook/toolbar": [
        {
          "command": "polyglot-notebook.notebookEditor.restartKernel",
          "group": "navigation/execute@1",
          "when": "notebookKernel =~ /polyglot-notebook/ && isWorkspaceTrusted"
        },
        {
          "command": "polyglot-notebook.notebookEditor.openValueViewer",
          "group": "navigation@1",
          "when": "notebookKernel =~ /polyglot-notebook/ && isWorkspaceTrusted"
        }
      ]
    },
    "semanticTokenScopes": [
      {
        "comment": "the `scopes` object is generated by a script",
        "scopes": {
          "polyglot-notebook-entity-name-function": [
            "entity.name.function"
          ],
          "polyglot-notebook-entity-name-variable-local": [
            "entity.name.variable.local"
          ],
          "polyglot-notebook-entity-name-type": [
            "entity.name.type"
          ],
          "polyglot-notebook-entity-name-type-namespace": [
            "entity.name.type.namespace"
          ],
          "polyglot-notebook-punctuation-accessor": [
            "punctuation.accessor"
          ],
          "polyglot-notebook-punctuation-definition-variable": [
            "punctuation.definition.variable"
          ],
          "polyglot-notebook-punctuation-parenthesis": [
            "punctuation.parenthesis"
          ],
          "polyglot-notebook-punctuation-terminator-statement": [
            "punctuation.terminator.statement"
          ],
          "polyglot-notebookble-other-object": [
            "variable.other.object"
          ],
          "polyglot-notebook-variable-other-readwrite": [
            "variable.other.readwrite"
          ],
          "polyglot-notebook-variable-other-readwrite-global": [
            "variable.other.readwrite.global"
          ],
          "polyglot-notebook-meta-bracket": [
            "meta.bracket"
          ],
          "polyglot-notebook-meta-attribute": [
            "meta.attribute"
          ],
          "polyglot-notebook-meta-function": [
            "meta.function"
          ],
          "polyglot-notebook-meta-function-call-arguments": [
            "meta.function-call.arguments"
          ],
          "polyglot-notebook-meta-function-call-generic": [
            "meta.function-call.generic"
          ],
          "polyglot-notebook-meta-indexed-name": [
            "meta.indexed-name"
          ],
          "polyglot-notebook-meta-item-access-arguments": [
            "meta.item-access.arguments"
          ],
          "polyglot-notebook-punctuation-definition-arguments-begin": [
            "punctuation.definition.arguments.begin"
          ],
          "polyglot-notebook-punctuation-definition-arguments-end": [
            "punctuation.definition.arguments.end"
          ],
          "polyglot-notebook-punctuation-definition-list-begin": [
            "punctuation.definition.list.begin"
          ],
          "polyglot-notebook-punctuation-definition-list-end": [
            "punctuation.definition.list.end"
          ],
          "polyglot-notebook-punctuation-definition-parameters-begin": [
            "punctuation.definition.parameters.begin"
          ],
          "polyglot-notebook-punctuation-definition-parameters-end": [
            "punctuation.definition.parameters.end"
          ],
          "polyglot-notebook-punctuation-section-function-begin": [
            "punctuation.section.function.begin"
          ],
          "polyglot-notebook-punctuation-section-function-end": [
            "punctuation.section.function.end"
          ],
          "polyglot-notebook-punctuation-separator-element": [
            "punctuation.separator.element"
          ],
          "polyglot-notebook-punctuation-separator-colon": [
            "punctuation.separator.colon"
          ],
          "polyglot-notebook-punctuation-separator-period": [
            "punctuation.separator.period"
          ],
          "polyglot-notebook-punctuation-separator-slice": [
            "punctuation.separator.slice"
          ],
          "polyglot-notebook-variable-parameter-function-call": [
            "variable.parameter.function-call"
          ],
          "polyglot-notebook-punctuation-section-brackets-single-begin": [
            "punctuation.section.brackets.single.begin"
          ],
          "polyglot-notebook-punctuation-section-brackets-single-end": [
            "punctuation.section.brackets.single.end"
          ],
          "polyglot-notebook-punctuation-section-parens-begin": [
            "punctuation.section.parens.begin"
          ],
          "polyglot-notebook-punctuation-section-parens-end": [
            "punctuation.section.parens.end"
          ],
          "polyglot-notebook-punctuation-separator-parameters": [
            "punctuation.separator.parameters"
          ],
          "polyglot-notebook-support-function": [
            "support.function"
          ],
          "polyglot-notebook-variable-other": [
            "variable.other"
          ],
          "polyglot-notebook-variable-function": [
            "variable.function"
          ],
          "polyglot-notebook-variable-parameter": [
            "variable.parameter"
          ],
          "polyglot-notebook-meta-group-simple-subexpression": [
            "meta.group.simple.subexpression"
          ],
          "polyglot-notebook-punctuation-section-group-begin": [
            "punctuation.section.group.begin"
          ],
          "polyglot-notebook-punctuation-section-group-end": [
            "punctuation.section.group.end"
          ],
          "polyglot-notebook-meta-embedded": [
            "meta.embedded"
          ],
          "polyglot-notebook-source-groovy-embedded": [
            "source.groovy.embedded"
          ],
          "polyglot-notebook-variable-legacy-builtin-python": [
            "variable.legacy.builtin.python"
          ],
          "polyglot-notebook-emphasis": [
            "emphasis"
          ],
          "polyglot-notebook-strong": [
            "strong"
          ],
          "polyglot-notebook-meta-diff-header": [
            "meta.diff.header"
          ],
          "polyglot-notebook-comment": [
            "comment"
          ],
          "polyglot-notebook-constant-language": [
            "constant.language"
          ],
          "polyglot-notebook-constant-numeric": [
            "constant.numeric"
          ],
          "polyglot-notebook-variable-other-enummember": [
            "variable.other.enummember"
          ],
          "polyglot-notebook-keyword-operator-plus-exponent": [
            "keyword.operator.plus.exponent"
          ],
          "polyglot-notebook-keyword-operator-minus-exponent": [
            "keyword.operator.minus.exponent"
          ],
          "polyglot-notebook-constant-regexp": [
            "constant.regexp"
          ],
          "polyglot-notebook-entity-name-tag": [
            "entity.name.tag"
          ],
          "polyglot-notebook-entity-name-selector": [
            "entity.name.selector"
          ],
          "polyglot-notebook-entity-other-attribute-name": [
            "entity.other.attribute-name"
          ],
          "polyglot-notebook-entity-other-attribute-name-class-css": [
            "entity.other.attribute-name.class.css"
          ],
          "polyglot-notebook-entity-other-attribute-name-class-mixin-css": [
            "entity.other.attribute-name.class.mixin.css"
          ],
          "polyglot-notebook-entity-other-attribute-name-id-css": [
            "entity.other.attribute-name.id.css"
          ],
          "polyglot-notebook-entity-other-attribute-name-parent-selector-css": [
            "entity.other.attribute-name.parent-selector.css"
          ],
          "polyglot-notebook-entity-other-attribute-name-pseudo-class-css": [
            "entity.other.attribute-name.pseudo-class.css"
          ],
          "polyglot-notebook-entity-other-attribute-name-pseudo-element-css": [
            "entity.other.attribute-name.pseudo-element.css"
          ],
          "polyglot-notebook-entity-other-attribute-name-scss": [
            "entity.other.attribute-name.scss"
          ],
          "polyglot-notebook-invalid": [
            "invalid"
          ],
          "polyglot-notebook-markup-underline": [
            "markup.underline"
          ],
          "polyglot-notebook-markup-bold": [
            "markup.bold"
          ],
          "polyglot-notebook-markup-heading": [
            "markup.heading"
          ],
          "polyglot-notebook-markup-italic": [
            "markup.italic"
          ],
          "polyglot-notebook-markup-strikethrough": [
            "markup.strikethrough"
          ],
          "polyglot-notebook-markup-inserted": [
            "markup.inserted"
          ],
          "polyglot-notebook-markup-deleted": [
            "markup.deleted"
          ],
          "polyglot-notebook-markup-changed": [
            "markup.changed"
          ],
          "polyglot-notebook-punctuation-definition-quote-begin-markdown": [
            "punctuation.definition.quote.begin.markdown"
          ],
          "polyglot-notebook-punctuation-definition-list-begin-markdown": [
            "punctuation.definition.list.begin.markdown"
          ],
          "polyglot-notebook-markup-inline-raw": [
            "markup.inline.raw"
          ],
          "polyglot-notebook-punctuation-definition-tag": [
            "punctuation.definition.tag"
          ],
          "polyglot-notebook-meta-preprocessor": [
            "meta.preprocessor"
          ],
          "polyglot-notebook-entity-name-function-preprocessor": [
            "entity.name.function.preprocessor"
          ],
          "polyglot-notebook-meta-preprocessor-string": [
            "meta.preprocessor.string"
          ],
          "polyglot-notebook-meta-preprocessor-numeric": [
            "meta.preprocessor.numeric"
          ],
          "polyglot-notebook-meta-structure-dictionary-key-python": [
            "meta.structure.dictionary.key.python"
          ],
          "polyglot-notebook-storage": [
            "storage"
          ],
          "polyglot-notebook-storage-type": [
            "storage.type"
          ],
          "polyglot-notebook-storage-modifier": [
            "storage.modifier"
          ],
          "polyglot-notebook-keyword-operator-noexcept": [
            "keyword.operator.noexcept"
          ],
          "polyglot-notebook-string": [
            "string"
          ],
          "polyglot-notebook-meta-embedded-assembly": [
            "meta.embedded.assembly"
          ],
          "polyglot-notebook-string-comment-buffered-block-pug": [
            "string.comment.buffered.block.pug"
          ],
          "polyglot-notebook-string-quoted-pug": [
            "string.quoted.pug"
          ],
          "polyglot-notebook-string-interpolated-pug": [
            "string.interpolated.pug"
          ],
          "polyglot-notebook-string-unquoted-plain-in-yaml": [
            "string.unquoted.plain.in.yaml"
          ],
          "polyglot-notebook-string-unquoted-plain-out-yaml": [
            "string.unquoted.plain.out.yaml"
          ],
          "polyglot-notebook-string-unquoted-block-yaml": [
            "string.unquoted.block.yaml"
          ],
          "polyglot-notebook-string-quoted-single-yaml": [
            "string.quoted.single.yaml"
          ],
          "polyglot-notebook-string-quoted-double-xml": [
            "string.quoted.double.xml"
          ],
          "polyglot-notebook-string-quoted-single-xml": [
            "string.quoted.single.xml"
          ],
          "polyglot-notebook-string-unquoted-cdata-xml": [
            "string.unquoted.cdata.xml"
          ],
          "polyglot-notebook-string-quoted-double-html": [
            "string.quoted.double.html"
          ],
          "polyglot-notebook-string-quoted-single-html": [
            "string.quoted.single.html"
          ],
          "polyglot-notebook-string-unquoted-html": [
            "string.unquoted.html"
          ],
          "polyglot-notebook-string-quoted-single-handlebars": [
            "string.quoted.single.handlebars"
          ],
          "polyglot-notebook-string-quoted-double-handlebars": [
            "string.quoted.double.handlebars"
          ],
          "polyglot-notebook-string-regexp": [
            "string.regexp"
          ],
          "polyglot-notebook-punctuation-definition-template-expression-begin": [
            "punctuation.definition.template-expression.begin"
          ],
          "polyglot-notebook-punctuation-definition-template-expression-end": [
            "punctuation.definition.template-expression.end"
          ],
          "polyglot-notebook-punctuation-section-embedded": [
            "punctuation.section.embedded"
          ],
          "polyglot-notebook-meta-template-expression": [
            "meta.template.expression"
          ],
          "polyglot-notebook-support-constant-property-value": [
            "support.constant.property-value"
          ],
          "polyglot-notebook-support-constant-font-name": [
            "support.constant.font-name"
          ],
          "polyglot-notebook-support-constant-media-type": [
            "support.constant.media-type"
          ],
          "polyglot-notebook-support-constant-media": [
            "support.constant.media"
          ],
          "polyglot-notebook-constant-other-color-rgb-value": [
            "constant.other.color.rgb-value"
          ],
          "polyglot-notebook-constant-other-rgb-value": [
            "constant.other.rgb-value"
          ],
          "polyglot-notebook-support-constant-color": [
            "support.constant.color"
          ],
          "polyglot-notebook-support-type-vendored-property-name": [
            "support.type.vendored.property-name"
          ],
          "polyglot-notebook-support-type-property-name": [
            "support.type.property-name"
          ],
          "polyglot-notebook-variable-css": [
            "variable.css"
          ],
          "polyglot-notebook-variable-scss": [
            "variable.scss"
          ],
          "polyglot-notebook-variable-other-less": [
            "variable.other.less"
          ],
          "polyglot-notebook-source-coffee-embedded": [
            "source.coffee.embedded"
          ],
          "polyglot-notebook-support-type-property-name-json": [
            "support.type.property-name.json"
          ],
          "polyglot-notebook-keyword": [
            "keyword"
          ],
          "polyglot-notebook-keyword-control": [
            "keyword.control"
          ],
          "polyglot-notebook-keyword-operator": [
            "keyword.operator"
          ],
          "polyglot-notebook-keyword-operator-new": [
            "keyword.operator.new"
          ],
          "polyglot-notebook-keyword-operator-expression": [
            "keyword.operator.expression"
          ],
          "polyglot-notebook-keyword-operator-cast": [
            "keyword.operator.cast"
          ],
          "polyglot-notebook-keyword-operator-sizeof": [
            "keyword.operator.sizeof"
          ],
          "polyglot-notebook-keyword-operator-alignof": [
            "keyword.operator.alignof"
          ],
          "polyglot-notebook-keyword-operator-typeid": [
            "keyword.operator.typeid"
          ],
          "polyglot-notebook-keyword-operator-alignas": [
            "keyword.operator.alignas"
          ],
          "polyglot-notebook-keyword-operator-instanceof": [
            "keyword.operator.instanceof"
          ],
          "polyglot-notebook-keyword-operator-logical-python": [
            "keyword.operator.logical.python"
          ],
          "polyglot-notebook-keyword-operator-wordlike": [
            "keyword.operator.wordlike"
          ],
          "polyglot-notebook-keyword-other-unit": [
            "keyword.other.unit"
          ],
          "polyglot-notebook-punctuation-section-embedded-begin-php": [
            "punctuation.section.embedded.begin.php"
          ],
          "polyglot-notebook-punctuation-section-embedded-end-php": [
            "punctuation.section.embedded.end.php"
          ],
          "polyglot-notebook-support-function-git-rebase": [
            "support.function.git-rebase"
          ],
          "polyglot-notebook-constant-sha-git-rebase": [
            "constant.sha.git-rebase"
          ],
          "polyglot-notebook-storage-modifier-import-java": [
            "storage.modifier.import.java"
          ],
          "polyglot-notebook-variable-language-wildcard-java": [
            "variable.language.wildcard.java"
          ],
          "polyglot-notebook-storage-modifier-package-java": [
            "storage.modifier.package.java"
          ],
          "polyglot-notebook-variable-language": [
            "variable.language"
          ]
        }
      }
    ]
  },
  "scripts": {
    "outdated-pre": "npm-check-updates --target greatest",
    "compile-preloads": "cd ../polyglot-notebooks && npm run compile",
    "copy-preloads": "npx copyfiles --error --verbose --up 3 ../polyglot-notebooks/dist/activation.js ./resources",
    "compile-variable-grid": "cd ../polyglot-notebooks-ui-components && npm run buildDev",
    "copy-variable-grid": "npx copyfiles --error --verbose --up 3 ../polyglot-notebooks-ui-components/dist/*.* ./resources",
    "compile": "npm run lint && tsc -p ./ && npm run compile-preloads && npm run compile-variable-grid && npm run copy-preloads && npm run copy-variable-grid",
    "lint": "eslint src --ext ts",
    "watch": "tsc -watch -p ./",
    "pretest": "npm run compile",
    "test": "mocha out/tests/**/*.test.js",
    "ciTest": "node ../ensure-testresults-directory.js && npm test -- --reporter mocha-multi-reporters --reporter-options configFile=testConfig.json",
    "testDebug": "mocha out/tests/**/*.test.js",
    "tdd": "npm test -- --watch",
    "package": "~/.bun/bin/bunx --bun @vscode/vsce package --pre-release",
    "clearUserData": "del-cli \"./userData/**/*\" \"!.gitignore\""
  },
  "mocha": {},
  "devDependencies": {
    "@rollup/plugin-commonjs": "21.0.1",
    "@rollup/plugin-node-resolve": "13.0.5",
    "@types/chai": "4.2.11",
    "@types/chai-as-promised": "7.1.3",
    "@types/chai-fs": "2.0.2",
    "@types/glob": "7.1.1",
    "@types/mocha": "9.1.0",
    "@types/node": "22.10.5",
    "@types/node-fetch": "2.5.12",
    "@types/tmp": "0.2.0",
    "@types/uuid": "8.3.0",
    "@typescript-eslint/eslint-plugin": "5.3.0",
    "@typescript-eslint/parser": "5.3.0",
    "@vscode/vsce": "~3.2",
    "@vscode/l10n-dev": "0.0.35",
    "chai": "4.2.0",
    "chai-as-promised": "7.1.1",
    "chai-fs": "2.0.0",
    "copyfiles": "2.4.1",
    "del-cli": "4.0.1",
    "eslint": "7.32.0",
    "eslint-plugin-deprecation": "1.2.1",
    "glob": "7.2.0",
    "mocha": "^10.8.2",
    "mocha-multi-reporters": "1.5.1",
    "mocha-trx-reporter": "3.3.1",
    "rollup": "2.79.2",
    "rollup-plugin-typescript2": "0.31.1",
    "source-map-support": "0.5.21",
    "tmp": "0.2.1",
    "typescript": "~4.8",
    "npm-check-updates": "~17.1.14",
    "vscode-test": "1.6.1"
  },
  "dependencies": {
    "compare-versions": "3.6.0",
    "node-fetch": "2.6.7",
    "rxjs": "8.0.0-alpha.14",
    "uuid": "8.3.2",
    "vscode-oniguruma": "1.6.1",
    "vscode-textmate": "6.0.0",
    "vscode-uri": "3.0.6",
    "@vscode/l10n": "0.0.10"
  }
}<|MERGE_RESOLUTION|>--- conflicted
+++ resolved
@@ -210,14 +210,6 @@
           "default": "https://pkgs.dev.azure.com/dnceng/public/_packaging/dotnet-tools/nuget/v3/index.json",
           "description": "%description.interactiveToolSource%"
         },
-<<<<<<< HEAD
-        "dotnet-interactive.minimumDotNetSdkVersion": {
-          "type": "string",
-          "default": "9.0",
-          "description": "%description.minimumDotNetSdkVersion%"
-        },
-=======
->>>>>>> d48a14e6
         "dotnet-interactive.requiredInteractiveToolVersion": {
           "type": "string",
           "default": "0.1.3",
