<Project Sdk="Microsoft.NET.Sdk">

  <PropertyGroup>
    <TargetFrameworks>netstandard2.0;net9.0</TargetFrameworks>
    <LangVersion>latest</LangVersion>
    <PackageId Condition="'$(PackageId)'==''">Microsoft.DotNet.Interactive</PackageId>
    <NoWarn>$(NoWarn);8002;CS8002</NoWarn>
  </PropertyGroup>

  <PropertyGroup>
    <IsPackable>true</IsPackable>
    <PackageDescription Condition="'$(PackageDescription)'==''">Core types for building applications providing interactive programming for .NET.</PackageDescription>
    <PackageTags Condition="'$(PackageTags)'==''">polyglot notebook dotnet interactive</PackageTags>
  </PropertyGroup>

  <ItemGroup Label="Logging Customization">
    <!-- Implementation for partial method in Pocket that customizes logging for commands and events -->
    <None Include="..\dotnet-interactive\Pocket\Format.CustomizeLogString.cs">
      <Pack>true</Pack>
      <PackagePath>contentFiles\cs\any\(Pocket)\LoggerExtensions\Format.CustomizeLogString.cs</PackagePath>
    </None>
  </ItemGroup>

  <PropertyGroup>
    <MicrosoftCodeAnalysisAnalyzersVersion>2.9.6</MicrosoftCodeAnalysisAnalyzersVersion>
    <SystemRuntimeLoaderVersion>4.3.0</SystemRuntimeLoaderVersion>
    <SystemCollectionsImmutableVersion>5.0.0</SystemCollectionsImmutableVersion>
    <SystemReflectionMetadataVersion>5.0.0</SystemReflectionMetadataVersion>
    <SystemCommandLineVersion>2.0.0-beta4.22272.1</SystemCommandLineVersion>
  </PropertyGroup>

  <ItemGroup>
    <PackageReference Include="System.Runtime.Loader" Version="$(SystemRuntimeLoaderVersion)" />
    <PackageReference Include="System.Reactive" Version="$(SystemReactiveVersion)" />
    <PackageReference Include="System.CommandLine" Version="2.0.0-beta4.22272.1" />
    <PackageReference Include="System.CommandLine.NamingConventionBinder" Version="2.0.0-beta4.22272.1" />
    <PackageReference Include="System.Collections.Immutable" Version="8.0.0" />
    <PackageReference Include="System.Reflection.Metadata" Version="8.0.0" />
    <PackageReference Include="Microsoft.CodeAnalysis" Version="$(MicrosoftCodeAnalysisCommonVersion)" />
    <PackageReference Include="PocketLogger" Version="0.9.1">
      <PrivateAssets>all</PrivateAssets>
    </PackageReference>
    <PackageReference Include="PocketLogger.Subscribe" Version="0.9.0">
      <PrivateAssets>all</PrivateAssets>
      <IncludeAssets>runtime; build; native; contentfiles; analyzers; buildtransitive</IncludeAssets>
    </PackageReference>
    <PackageReference Include="System.Text.Json" Version="8.0.3" />
<<<<<<< HEAD
    <PackageReference Include="System.Diagnostics.DiagnosticSource" Version="8.0.0" />
=======
    <PackageReference Include="System.Diagnostics.DiagnosticSource" Version="8.0.1" />
>>>>>>> dd3fefb9
  </ItemGroup>

  <ItemGroup>
    <NuspecProperty Include="MicrosoftCodeAnalysisAnalyzersVersion=$(MicrosoftCodeAnalysisAnalyzersVersion)" />
    <NuspecProperty Include="SystemRuntimeLoaderVersion=$(SystemRuntimeLoaderVersion)" />
    <NuspecProperty Include="SystemReactiveVersion=$(SystemReactiveVersion)" />
    <NuspecProperty Include="SystemCommandLineVersion=$(SystemCommandLineVersion)" />
    <NuspecProperty Include="FSharpCompilerPrivateScriptingVersion=$(FSharpCompilerPrivateScriptingVersion)" />
  </ItemGroup>

  <ItemGroup>
    <ProjectReference Include="$(MSBuildThisFileDirectory)..\Microsoft.DotNet.Interactive.Formatting\Microsoft.DotNet.Interactive.Formatting.csproj" />
    <ProjectReference Include="$(MSBuildThisFileDirectory)..\Microsoft.DotNet.Interactive.Documents\Microsoft.DotNet.Interactive.Documents.csproj" />
  </ItemGroup>

  <ItemGroup>
    <Compile Update="Resources.Designer.cs">
      <DesignTime>True</DesignTime>
      <AutoGen>True</AutoGen>
      <DependentUpon>Resources.resx</DependentUpon>
    </Compile>
  </ItemGroup>

  <ItemGroup>
    <EmbeddedResource Update="Resources.resx">
      <Generator>ResXFileCodeGenerator</Generator>
      <LastGenOutput>Resources.Designer.cs</LastGenOutput>
    </EmbeddedResource>
  </ItemGroup>

</Project><|MERGE_RESOLUTION|>--- conflicted
+++ resolved
@@ -45,11 +45,7 @@
       <IncludeAssets>runtime; build; native; contentfiles; analyzers; buildtransitive</IncludeAssets>
     </PackageReference>
     <PackageReference Include="System.Text.Json" Version="8.0.3" />
-<<<<<<< HEAD
-    <PackageReference Include="System.Diagnostics.DiagnosticSource" Version="8.0.0" />
-=======
     <PackageReference Include="System.Diagnostics.DiagnosticSource" Version="8.0.1" />
->>>>>>> dd3fefb9
   </ItemGroup>
 
   <ItemGroup>
