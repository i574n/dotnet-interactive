// Copyright (c) .NET Foundation and contributors. All rights reserved.
// Licensed under the MIT license. See LICENSE file in the project root for full license information.

using System;
using System.Collections.Concurrent;
using System.Collections.Generic;
using System.Reactive.Linq;
using System.Reactive.Subjects;
using System.Threading;
using System.Threading.Tasks;

using Microsoft.DotNet.Interactive.Commands;
using Microsoft.DotNet.Interactive.Events;
using Microsoft.DotNet.Interactive.Parsing;
using Microsoft.DotNet.Interactive.Utility;
using Pocket;
using CompositeDisposable = Pocket.CompositeDisposable;

namespace Microsoft.DotNet.Interactive;

public class KernelInvocationContext : IDisposable
{
    private static readonly AsyncLocal<KernelInvocationContext> _current = new();
    private static readonly ConcurrentDictionary<string, CancellationTokenSource> _cancellationTokenSources = new();

    private readonly ReplaySubject<KernelEvent> _events = new();

    private readonly ConcurrentDictionary<KernelCommand, ReplaySubject<KernelEvent>> _childCommands = new(KernelCommandTokenComparer.Instance);

    private readonly CompositeDisposable _disposables = new();

    private List<Action<KernelInvocationContext>> _onCompleteActions;

    private readonly CancellationTokenSource _cancellationTokenSource;

    private bool _ownsCancellationTokenSource;

    private readonly int _consoleAsyncContextId;

    private KernelInvocationContext(KernelCommand command)
    {
        var operation = new OperationLogger(
            operationName: nameof(KernelInvocationContext),
            args: new object[] { command },
            category: nameof(KernelInvocationContext),
            logOnStart: true);

        _cancellationTokenSource =
            _cancellationTokenSources.GetOrAdd(
                command.GetOrCreateToken(),
                s =>
                {
                    _ownsCancellationTokenSource = true;
                    return new CancellationTokenSource();
                }
        );

        Command = command;

        Result = new KernelCommandResult(command);

        _disposables.Add(_events.Subscribe(Result.AddEvent));

        _disposables.Add(ConsoleOutput.Subscribe(c =>
        {
            return new CompositeDisposable
            {
                c.Out.Subscribe(s => this.DisplayStandardOut(s, command)),
                c.Error.Subscribe(s => this.DisplayStandardError(s, command))
            };
        }));

        if (AsyncContext.Id is not null)
        {
            _consoleAsyncContextId = AsyncContext.Id.Value;
        }

        _disposables.Add(operation);
    }

    internal bool IsFailed { get; private set; }

    public KernelCommand Command { get; }

    internal KernelCommand CurrentlyExecutingCommand
    {
        get
        {
            if (HandlingKernel?.Scheduler?.CurrentValue is { } command)
            {
                return command;
            }

            return Command;
        }
    }

    public bool IsComplete { get; private set; }

    public CancellationToken CancellationToken => _cancellationTokenSource.IsCancellationRequested
        ? new CancellationToken(true)
        : _cancellationTokenSource.Token;

    public void Complete(KernelCommand command)
    {
        SucceedOrFail(!IsFailed, command);
    }

    public void Fail(
        KernelCommand command,
        Exception exception = null,
        string message = null)
    {
        SucceedOrFail(false, command, exception, message);
    }

    internal void Cancel()
    {
        if (!IsComplete)
        {
            TryCancel();
            Fail(
                Command,
                message: "Command cancelled.");
        }
    }

    private readonly object _lockObj = new();

    private void SucceedOrFail(
        bool succeed,
        KernelCommand command,
        Exception exception = null,
        string message = null)
    {
        lock (_lockObj)
        {
            if (IsComplete)
            {
                return;
            }

            var completingMainCommand = command.Equals(Command);

            if (succeed && !IsFailed)
            {
                if (completingMainCommand)
                {
                    Publish(new CommandSucceeded(Command));
                    StopPublishingMainCommandEvents();
                }
                else
                {
                    if (command.ShouldPublishCompletionEvent == true)
                    {
                        Publish(new CommandSucceeded(command));
                    }

                    StopPublishingChildCommandEvents();
                }
            }
            else
            {
                if (completingMainCommand || command.ShouldPublishCompletionEvent != true)
                {
                    Publish(new CommandFailed(exception, Command, message));

                    StopPublishingMainCommandEvents();

                    TryCancel();

                    IsFailed = true;
                }
                else
                {
                    if (message is not null)
                    {
                        if (command.IsSelfOrDescendantOf(Command))
                        {
                            Publish(new ErrorProduced(message, command), publishOnAmbientContextOnly: true);
                        }
                    }

                    Publish(new CommandFailed(exception, command, message));

                    StopPublishingChildCommandEvents();
                }
            }

            if (completingMainCommand)
            {
                IsComplete = true;
            }
        }

        void StopPublishingMainCommandEvents()
        {
            if (!_events.IsDisposed)
            {
                _events.OnCompleted();
            }
        }

        void StopPublishingChildCommandEvents()
        {
            if (TryGetChildCommandEvents(command, out var events) &&
                !events.IsDisposed)
            {
                events.OnCompleted();
            }
        }
    }

    private void TryCancel()
    {
        if (!IsComplete)
        {
            if (!_cancellationTokenSource.IsCancellationRequested)
            {
                _cancellationTokenSource.Cancel();
            }
        }
    }

    public void OnComplete(Action<KernelInvocationContext> onComplete)
    {
        if (_onCompleteActions is null)
        {
            _onCompleteActions = new();
        }
        _onCompleteActions.Add(onComplete);
    }

    public void Publish(KernelEvent @event)
    {
        Publish(@event, false);
    }

    public void Publish(KernelEvent @event, bool publishOnAmbientContextOnly)
    {
        if (IsComplete)
        {
            return;
        }

        var command = @event.Command;

        if (HandlingKernel is { })
        {
            @event.StampRoutingSlipAndLog(HandlingKernel.KernelInfo.Uri);
        }

        if (!publishOnAmbientContextOnly && TryGetChildCommandEvents(command, out var events))
        {
            events.OnNext(@event);
        }
        else if (Command.Equals(command))
        {
            _events.OnNext(@event);
        }
        else
        {
            if (command.IsSelfOrDescendantOf(Command))
            {
                _events.OnNext(@event);
            }
            else if (command.HasSameRootCommandAs(Command))
            {
                _events.OnNext(@event);
            }
        }
    }

    public IObservable<KernelEvent> KernelEvents => _events;

    public KernelCommandResult Result { get; }

    private bool TryGetChildCommandEvents(KernelCommand command, out ReplaySubject<KernelEvent> events)
    {
        return _childCommands.TryGetValue(command, out events);
    }

    internal KernelCommandResult ResultFor(KernelCommand command)
    {
        if (command.Equals(Command))
        {
            return Result;
        }
        else
        {
<<<<<<< HEAD
            if (_childCommands.TryGetValue(command, out var events)) {
                var result = new KernelCommandResult(command);
                using var _ = events.Subscribe(result.AddEvent);
                return result;
            }
            return Result;
=======
            TryGetChildCommandEvents(command, out var events);
            var result = new KernelCommandResult(command);
            using var _ = events.Subscribe(result.AddEvent);
            return result;
>>>>>>> 1c341f33
        }
    }

    public static KernelInvocationContext GetOrCreateAmbientContext(KernelCommand command, ConcurrentDictionary<string, KernelInvocationContext> contextsByRootToken = null)
    {
        if (_current.Value is null)
        {
            if (contextsByRootToken is null)
            {
                _current.Value = new KernelInvocationContext(command);
            }
            else
            {
                var rootToken = KernelCommand.GetRootToken(command.GetOrCreateToken());

                if (contextsByRootToken.TryGetValue(rootToken, out var rootContext))
                {
                    _current.Value = rootContext;
                    AddChildCommandToContext(command, rootContext);
                    var consoleSubscription = ConsoleOutput.InitializeFromAsyncContext(rootContext._consoleAsyncContextId);
                    rootContext._disposables.Add(consoleSubscription);
                }
                else
                {
                    _current.Value = new KernelInvocationContext(command);
                    contextsByRootToken.TryAdd(rootToken, _current.Value);
                    _current.Value.OnComplete(c =>
                    {
                        contextsByRootToken.TryRemove(rootToken, out _);
                    });
                }
            }
        }
        else if (_current.Value.IsComplete)
        {
            _current.Value = new KernelInvocationContext(command);
        }
        else if (!ReferenceEquals(_current.Value.Command, command))
        {
            var currentContext = _current.Value;

            AddChildCommandToContext(command, currentContext);
        }

        return _current.Value;

        static void AddChildCommandToContext(KernelCommand kernelCommand, KernelInvocationContext currentContext)
        {
            currentContext._childCommands.GetOrAdd(kernelCommand, innerCommand =>
            {
                var replaySubject = new ReplaySubject<KernelEvent>();

                var subscription = replaySubject
                    .Where(e =>
                    {
                        if (innerCommand.OriginUri is { })
                        {
                            // if executing on behalf of a proxy, don't swallow anything
                            return true;
                        }

                        return e is not CommandSucceeded and not CommandFailed;
                    })
                    .Subscribe(e => currentContext._events.OnNext(e));

                currentContext._disposables.Add(subscription);
                currentContext._disposables.Add(replaySubject);

                return replaySubject;
            });
        }
    }

    public static KernelInvocationContext Current => _current.Value;

    public Kernel HandlingKernel { get; internal set; }

    public void Dispose()
    {
        if (_current.Value == this)
        {
            _current.Value = null;
        }

        if (_onCompleteActions?.Count > 0)
        {
            foreach (var action in _onCompleteActions)
            {
                action.Invoke(this);
            }

            _onCompleteActions.Clear();
        }

        Complete(Command);

        if (_ownsCancellationTokenSource)
        {
            _cancellationTokenSources.TryRemove(Command.GetOrCreateToken(), out _);
            _cancellationTokenSource.Dispose();
        }
        _disposables.Dispose();
    }

    internal void CancelWithSuccess()
    {
        Complete(Command);
        TryCancel();
    }

    internal DirectiveNode CurrentlyParsingDirectiveNode { get; set; }

    public async Task ScheduleAsync(Func<KernelInvocationContext, Task> func)
    {
        // FIX: (ScheduleAsync) make this method internal
        var anonymousCommand = new AnonymousKernelCommand((_, invocationContext) => func(invocationContext));
        anonymousCommand.SetParent(Command, true);
        await HandlingKernel.SendAsync(anonymousCommand);
    }

    internal class KernelCommandTokenComparer : IEqualityComparer<KernelCommand>
    {
        private KernelCommandTokenComparer()
        {
        }

        public static readonly KernelCommandTokenComparer Instance = new();

        public bool Equals(KernelCommand x, KernelCommand y)
        {
            if (ReferenceEquals(x, y))
            {
                return true;
            }

            if (x is not null && y is not null)
            {
                return x.GetOrCreateToken() == y.GetOrCreateToken();
            }

            return false;
        }

        public int GetHashCode(KernelCommand obj)
        {
            return obj.GetOrCreateToken().GetHashCode();
        }
    }
}<|MERGE_RESOLUTION|>--- conflicted
+++ resolved
@@ -288,19 +288,10 @@
         }
         else
         {
-<<<<<<< HEAD
-            if (_childCommands.TryGetValue(command, out var events)) {
-                var result = new KernelCommandResult(command);
-                using var _ = events.Subscribe(result.AddEvent);
-                return result;
-            }
-            return Result;
-=======
             TryGetChildCommandEvents(command, out var events);
             var result = new KernelCommandResult(command);
             using var _ = events.Subscribe(result.AddEvent);
             return result;
->>>>>>> 1c341f33
         }
     }
 
