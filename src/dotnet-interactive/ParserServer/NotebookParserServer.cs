// Copyright (c) .NET Foundation and contributors. All rights reserved.
// Licensed under the MIT license. See LICENSE file in the project root for full license information.

#nullable enable
using System;
using System.IO;
using System.Threading;
using System.Threading.Tasks;
using Microsoft.DotNet.Interactive.Documents;
using Microsoft.DotNet.Interactive.Documents.Jupyter;
using Pocket;
using static Pocket.Logger<Microsoft.DotNet.Interactive.App.ParserServer.NotebookParserServer>;

namespace Microsoft.DotNet.Interactive.App.ParserServer;

public class NotebookParserServer : IDisposable
{
    private readonly CancellationTokenSource _cancellationTokenSource = new();

    public NotebookParserServer(TextReader input, TextWriter output)
    {
        Input = input ?? throw new ArgumentNullException(nameof(input));
        Output = output ?? throw new ArgumentNullException(nameof(output));
    }

    public TextReader Input { get; }

    public TextWriter Output { get; }

    public static KernelInfoCollection WellKnownKernelInfos = new()
    {
<<<<<<< HEAD
        new("csharp", languageName: "C#", aliases: new[] { "c#", "cs" }),
        new("fsharp", languageName: "F#", aliases: new[] { "f#", "fs" }),
        new("spiral", languageName: "Spiral", aliases: new[] { "spi", "spir" }),
        new("pwsh", languageName: "PowerShell", aliases: new[] { "powershell" }),
        new("javascript", languageName: "JavaScript", aliases: new[] { "js" }),
=======
        new("csharp", languageName: "C#", aliases: ["c#", "cs"]),
        new("fsharp", languageName: "F#", aliases: ["f#", "fs"]),
>>>>>>> d48a14e6
        new("html", languageName: "HTML"),
        new("http", languageName: "HTTP"),
        new("javascript", languageName: "JavaScript", aliases: ["js"]),
        new("mermaid", languageName: "Mermaid"),
        new("pwsh", languageName: "PowerShell", aliases: ["powershell"]),
        new("value"),
    };

    public async Task RunAsync()
    {
        using var op = Log.OnEnterAndConfirmOnExit();

        while (!_cancellationTokenSource.IsCancellationRequested)
        {
            var line = await Input.ReadLineAsync(_cancellationTokenSource.Token);

            if (line is not null)
            {
                NotebookParserServerResponse? response;
                NotebookParseOrSerializeRequest? request;

                try
                {
                    request = NotebookParseOrSerializeRequest.FromJson(line);
                }
                catch (Exception ex)
                {
                    op.Error("Exception while parsing {line}", ex, line);
                    continue;
                }

                try
                {
                    response = HandleRequest(request);
                }
                catch (Exception ex)
                {
                    op.Error("Exception while handling request with id {requestId}: {request}", ex, request.Id, request);
                    break;
                }

                var responsePayload = response.ToJson();
                await Output.WriteLineAsync(responsePayload);
                await Output.FlushAsync();
            }
        }

        op.Succeed();
    }

    public static NotebookParserServerResponse HandleRequest(NotebookParseOrSerializeRequest request)
    {
        if (request is null)
        {
            throw new ArgumentNullException(nameof(request));
        }

        switch (request)
        {
            case NotebookParseRequest parse:
            {
                using var contentStream = new MemoryStream(parse.RawData);
                var document = request.SerializationType switch
                {
                    DocumentSerializationType.Dib => CodeSubmission.Read(contentStream, WellKnownKernelInfos),
                    DocumentSerializationType.Ipynb => Notebook.Read(contentStream, WellKnownKernelInfos),
                    _ => throw new NotSupportedException($"Unable to parse an interactive document with type '{request.SerializationType}'"),
                };
                return new NotebookParseResponse(request.Id, document);
            }

            case NotebookSerializeRequest serialize:
            {
                using var resultStream = new MemoryStream();
                switch (request.SerializationType)
                {
                    case DocumentSerializationType.Dib:
                        CodeSubmission.Write(serialize.Document, resultStream, WellKnownKernelInfos);
                        break;
                    case DocumentSerializationType.Ipynb:
                        Notebook.Write(serialize.Document, resultStream, WellKnownKernelInfos);
                        break;
                    default:
                        throw new NotSupportedException($"Unable to serialize a interactive document of type '{request.SerializationType}'");
                }

                resultStream.Position = 0;
                var resultArray = resultStream.ToArray();
                return new NotebookSerializeResponse(request.Id, resultArray);
            }

            default:
                throw new IndexOutOfRangeException($"Request type not supported: {request.GetType()}");
        }
    }

    public void Dispose() => _cancellationTokenSource.Cancel();
}<|MERGE_RESOLUTION|>--- conflicted
+++ resolved
@@ -29,16 +29,9 @@
 
     public static KernelInfoCollection WellKnownKernelInfos = new()
     {
-<<<<<<< HEAD
-        new("csharp", languageName: "C#", aliases: new[] { "c#", "cs" }),
-        new("fsharp", languageName: "F#", aliases: new[] { "f#", "fs" }),
-        new("spiral", languageName: "Spiral", aliases: new[] { "spi", "spir" }),
-        new("pwsh", languageName: "PowerShell", aliases: new[] { "powershell" }),
-        new("javascript", languageName: "JavaScript", aliases: new[] { "js" }),
-=======
         new("csharp", languageName: "C#", aliases: ["c#", "cs"]),
         new("fsharp", languageName: "F#", aliases: ["f#", "fs"]),
->>>>>>> d48a14e6
+        new("spiral", languageName: "Spiral", aliases: new[] { "spi", "spir" }),
         new("html", languageName: "HTML"),
         new("http", languageName: "HTTP"),
         new("javascript", languageName: "JavaScript", aliases: ["js"]),
