// Copyright (c) .NET Foundation and contributors. All rights reserved.
// Licensed under the MIT license. See LICENSE file in the project root for full license information.

using System;
using System.CommandLine;
using System.CommandLine.Builder;
using System.CommandLine.Invocation;
using System.CommandLine.IO;
using System.CommandLine.Parsing;
using System.IO;
using System.Linq;
using System.Text.Encodings.Web;
using System.Threading.Tasks;
using Clockwise;
using Microsoft.AspNetCore.Hosting;
using Microsoft.AspNetCore.Html;
using Microsoft.DotNet.Interactive.Commands;
using Microsoft.DotNet.Interactive.CSharp;
using Microsoft.DotNet.Interactive.Formatting;
using Microsoft.DotNet.Interactive.FSharp;
using Microsoft.DotNet.Interactive.Jupyter;
using Microsoft.DotNet.Interactive.Jupyter.Formatting;
using Microsoft.DotNet.Interactive.PowerShell;
using Microsoft.DotNet.Interactive.Telemetry;
using Microsoft.Extensions.DependencyInjection;
using Microsoft.Extensions.Hosting;
using Recipes;
using CommandHandler = System.CommandLine.Invocation.CommandHandler;

namespace Microsoft.DotNet.Interactive.App.CommandLine
{
    public static class CommandLineParser
    {
        public delegate void StartServer(
            StartupOptions options,
            InvocationContext context);

        public delegate Task<int> Jupyter(
            StartupOptions options,
            IConsole console,
            StartServer startServer = null,
            InvocationContext context = null);

        public delegate Task StartStdIO(
            StartupOptions options,
            KernelBase kernel,
            IConsole console);

        public static Parser Create(
            IServiceCollection services,
            StartServer startServer = null,
            Jupyter jupyter = null,
            StartStdIO startStdIO = null,
            ITelemetry telemetry = null,
            IFirstTimeUseNoticeSentinel firstTimeUseNoticeSentinel = null)
        {
            if (services == null)
            {
                throw new ArgumentNullException(nameof(services));
            }

            startServer ??= (startupOptions, invocationContext) =>
                Program.ConstructWebHost(startupOptions).Run();

            jupyter ??= JupyterCommand.Do;

            startStdIO ??= StdIOCommand.Do;

            // Setup first time use notice sentinel.
            firstTimeUseNoticeSentinel ??= new FirstTimeUseNoticeSentinel(VersionSensor.Version().AssemblyInformationalVersion);

            // Setup telemetry.
            telemetry ??= new Telemetry.Telemetry(
                VersionSensor.Version().AssemblyInformationalVersion,
                firstTimeUseNoticeSentinel);
            var filter = new TelemetryFilter(Sha256Hasher.HashWithNormalizedCasing);

            var verboseOption = new Option<bool>(
                "--verbose",
                "Enable verbose logging to the console");

            var httpPortOption = new Option<HttpPort>(
                "--http-port",
                description: "Specifies the port on which to enable HTTP services",
                parseArgument: result =>
               {
                   var source = result.Tokens[0].Value;

                   if (source == "*")
                   {
                       return HttpPort.Auto;
                   }

                   if (!int.TryParse(source, out var portNumber))
                   {
                       result.ErrorMessage = "Must specify a port number or *.";
                       return null;
                   }

                   return new HttpPort(portNumber);
               });

            var httpPortRangeOption = new Option<PortRange>(
                "--http-port-range",
                parseArgument: result =>
                {
                    if (result.Parent.Parent.Children.FirstOrDefault(c => c.Symbol == httpPortOption) is OptionResult conflictingOption)
                    {
                        var parsed = result.Parent as OptionResult;
                        result.ErrorMessage = $"Cannot specify both {conflictingOption.Token.Value} and {parsed.Token.Value} together";
                        return null;
                    }

                    var source = result.Tokens[0].Value;

                    if (string.IsNullOrWhiteSpace(source))
                    {
                        result.ErrorMessage = "Must specify a port range";
                        return null;
                    }

                    var parts = source.Split(new[] { "-" }, StringSplitOptions.RemoveEmptyEntries);

                    if (parts.Length != 2)
                    {
                        result.ErrorMessage = "Must specify a port range";
                        return null;
                    }

                    if (!int.TryParse(parts[0], out var start) || !int.TryParse(parts[1], out var end))
                    {
                        result.ErrorMessage = "Must specify a port range as StartPort-EndPort";
                        return null;
                    }

                    if (start > end)
                    {
                        result.ErrorMessage = "Start port must be lower then end port";
                        return null;
                    }

                    var pr = new PortRange(start, end);
                    return pr;
                },
                description: "Specifies the range of port to use to enable HTTP services");

            var logPathOption = new Option<DirectoryInfo>(
                "--log-path",
                "Enable file logging to the specified directory");

            var pathOption = new Option<DirectoryInfo>(
                "--path",
                "Installs the kernelspecs to the specified directory")
                .ExistingOnly();

            var defaultKernelOption = new Option<string>(
                "--default-kernel",
                description: "The default language for the kernel",
                getDefaultValue: () => "csharp");

            var rootCommand = DotnetInteractive();

            rootCommand.AddCommand(Jupyter());
            rootCommand.AddCommand(StdIO());
            rootCommand.AddCommand(HttpServer());

            return new CommandLineBuilder(rootCommand)
                   .UseDefaults()
                   .UseMiddleware(async (context, next) =>
                   {
                       if (context.ParseResult.Errors.Count == 0)
                       {
                           telemetry.SendFiltered(filter, context.ParseResult);
                       }

                       // If sentinel does not exist, print the welcome message showing the telemetry notification.
                       if (!firstTimeUseNoticeSentinel.Exists() && !Telemetry.Telemetry.SkipFirstTimeExperience)
                       {
                           context.Console.Out.WriteLine();
                           context.Console.Out.WriteLine(Telemetry.Telemetry.WelcomeMessage);

                           firstTimeUseNoticeSentinel.CreateIfNotExists();
                       }

                       await next(context);
                   })
                   .Build();

            RootCommand DotnetInteractive()
            {
                var command = new RootCommand
                {
                    Name = "dotnet-interactive",
                    Description = "Interactive programming for .NET."
                };

                command.AddOption(logPathOption);
                command.AddOption(verboseOption);

                return command;
            }

            Command Jupyter()
            {
                var command = new Command("jupyter", "Starts dotnet-interactive as a Jupyter kernel")
                {
                    defaultKernelOption,
                    logPathOption,
                    verboseOption,
                    httpPortRangeOption,
                    new Argument<FileInfo>
                    {
                        Name = "connection-file"
                    }.ExistingOnly()
                };

                command.Handler = CommandHandler.Create<StartupOptions, JupyterOptions, IConsole, InvocationContext>(JupyterHandler);

                var installCommand = new Command("install", "Install the .NET kernel for Jupyter")
                {
                    logPathOption,
                    verboseOption,
                    httpPortRangeOption,
                    pathOption
                };

                installCommand.Handler = CommandHandler.Create<IConsole, InvocationContext, PortRange, DirectoryInfo>(InstallHandler);

                command.AddCommand(installCommand);

                return command;

                Task<int> JupyterHandler(StartupOptions startupOptions, JupyterOptions options, IConsole console, InvocationContext context)
                {
                    services = RegisterKernelInServiceCollection(services, startupOptions, options.DefaultKernel);

                    services.AddSingleton(c => ConnectionInformation.Load(options.ConnectionFile))
                        .AddSingleton<FrontendEnvironment>(c => c.GetService<BrowserFrontendEnvironment>())
                            .AddSingleton(c =>
                            {
                                return CommandScheduler.Create<JupyterRequestContext>(delivery => c.GetRequiredService<ICommandHandler<JupyterRequestContext>>()
                                                                                                   .Trace()
                                                                                                   .Handle(delivery));
                            })
                            .AddSingleton(c => new JupyterRequestContextHandler(
                                                  c.GetRequiredService<IKernel>())
                                              .Trace())
                            .AddSingleton<IHostedService, Shell>()
                            .AddSingleton<IHostedService, Heartbeat>();

                    return jupyter(startupOptions, console, startServer, context);
                }

                Task<int> InstallHandler(IConsole console, InvocationContext context, PortRange httpPortRange, DirectoryInfo path)
                {
                    var jupyterInstallCommand = new JupyterInstallCommand(console, new JupyterKernelSpecInstaller(console), httpPortRange, path);
                    return jupyterInstallCommand .InvokeAsync();
                }
            }

            Command HttpServer()
            {
                var command = new Command("http", "Starts dotnet-interactive with kernel functionality exposed over http")
                {
                    defaultKernelOption,
                    httpPortOption,
                    logPathOption,
                    httpPortRangeOption
                };

                command.Handler = CommandHandler.Create<StartupOptions, KernelHttpOptions, IConsole, InvocationContext>(
                    (startupOptions, options, console, context) =>
                    {
                        if (startupOptions.HttpPort == null && startupOptions.HttpPortRange == null)
                        {
                            startupOptions.HttpPort = HttpPort.Auto;
                        }

                        RegisterKernelInServiceCollection(services, startupOptions, options.DefaultKernel);

                        return jupyter(startupOptions, console, startServer, context);
                    });

                return command;
            }

            Command StdIO()
            {
                var command = new Command(
                    "stdio",
                    "Starts dotnet-interactive with kernel functionality exposed over standard I/O")
                {
                    defaultKernelOption,
                    logPathOption,
                    httpPortOption,
                    httpPortRangeOption
                };

                command.Handler = CommandHandler.Create<StartupOptions, StdIOOptions, IConsole, InvocationContext>(
                    (startupOptions, options, console, context) =>
                    {
                        if (startupOptions.EnableHttpApi)
                        {
                            RegisterKernelInServiceCollection(services, startupOptions, options.DefaultKernel,
                                kernel => StdIOCommand.CreateServer(kernel, console));
                            startServer?.Invoke(startupOptions, context);
                            return Task.FromResult(0);
                        }

                        return startStdIO(
                            startupOptions,
                            CreateKernel(options.DefaultKernel, new BrowserFrontendEnvironment(), startupOptions, null),
                            console);
                    });

                return command;
            }
        }

        private static IServiceCollection RegisterKernelInServiceCollection(IServiceCollection services, StartupOptions startupOptions, string defaultKernel, Action<KernelBase> afterKernelCreation = null)
        {
            services
                .AddSingleton(_ =>
                {
                    var frontendEnvironment = new BrowserFrontendEnvironment();
<<<<<<< HEAD

                    if (startupOptions.EnableHttpApi)
                    {
                        frontendEnvironment.ApiUri = new Uri($"http://localhost:{startupOptions.HttpPort.PortNumber}");
                    }
                    
=======
>>>>>>> bb010dcb
                    return frontendEnvironment;
                })
                .AddSingleton(c =>
                {
                    var frontendEnvironment = c.GetRequiredService<BrowserFrontendEnvironment>();
                    var kernel = CreateKernel(defaultKernel, frontendEnvironment, startupOptions,
                        c.GetService<HttpProbingSettings>());

                    afterKernelCreation?.Invoke(kernel);
                    return kernel;
                })
                .AddSingleton<KernelBase>(c => c.GetRequiredService<CompositeKernel>())
                .AddSingleton<IKernel>(c => c.GetRequiredService<KernelBase>());

            return services;
        }

        private static CompositeKernel CreateKernel(
            string defaultKernelName,
            FrontendEnvironment frontendEnvironment,
            StartupOptions startupOptions,
            HttpProbingSettings httpProbingSettings = null)
        {
            var compositeKernel = new CompositeKernel();
            compositeKernel.FrontendEnvironment = frontendEnvironment;

            compositeKernel.Add(
                new CSharpKernel()
                    .UseDefaultFormatting()
                    .UseNugetDirective()
                    .UseKernelHelpers()
                    .UseJupyterHelpers()
                    .UseWho()
                    .UseXplot()
                    .UseMathAndLaTeX(),
                new[] { "c#", "C#" });

            compositeKernel.Add(
                new FSharpKernel()
                    .UseDefaultFormatting()
                    .UseNugetDirective()
                    .UseKernelHelpers()
                    .UseWho()
                    .UseDefaultNamespaces()
                    .UseXplot()
                    .UseMathAndLaTeX(),
                new[] { "f#", "F#" });

            compositeKernel.Add(
                new PowerShellKernel()
                    .UseJupyterHelpers()
                    .UseXplot()
                    .UseProfiles(),
                new[] { "pwsh" });

            compositeKernel.Add(
                new JavaScriptKernel(),
                new[] { "js" });

            compositeKernel.Add(
                new HtmlKernel());

            var kernel = compositeKernel
                         .UseDefaultMagicCommands()
                         .UseLog()
                         .UseAbout();


            SetUpFormatters(frontendEnvironment, startupOptions);

            kernel.DefaultKernelName = defaultKernelName;

            if (startupOptions.EnableHttpApi)
            {
                kernel = kernel.UseHttpApi(startupOptions, httpProbingSettings);
                var enableHttp = new SubmitCode("#!enable-http", compositeKernel.Name);
                enableHttp.PublishInternalEvents();
                kernel.DeferCommand(enableHttp);
            }

            return kernel;
        }

        public static void SetUpFormatters(FrontendEnvironment frontendEnvironment, StartupOptions startupOptions)
        {
            switch (frontendEnvironment)
            {
                case AutomationEnvironment automationEnvironment:
                    break;

                case BrowserFrontendEnvironment browserFrontendEnvironment:
                    Formatter.DefaultMimeType = HtmlFormatter.MimeType;
                    Formatter.SetPreferredMimeTypeFor(typeof(LaTeXString), "text/latex");
                    Formatter.SetPreferredMimeTypeFor(typeof(MathString), "text/latex");
                    Formatter.SetPreferredMimeTypeFor(typeof(string), PlainTextFormatter.MimeType);
                    Formatter.SetPreferredMimeTypeFor(typeof(ScriptContent), HtmlFormatter.MimeType);

                    Formatter<LaTeXString>.Register((laTeX, writer) => writer.Write(laTeX.ToString()), "text/latex");
                    Formatter<MathString>.Register((math, writer) => writer.Write(math.ToString()), "text/latex");
                    if (startupOptions.EnableHttpApi)
                    {
                        Formatter<ScriptContent>.Register((script, writer) =>
                        {
                            var fullCode = $@"if (typeof window.createDotnetInteractiveClient === typeof Function) {{
createDotnetInteractiveClient('{browserFrontendEnvironment.ApiUri.AbsoluteUri}').then(function (interactive) {{
let notebookScope = getDotnetInteractiveScope('{browserFrontendEnvironment.ApiUri.AbsoluteUri}');
{script.ScriptValue}
}});
}}";
                            IHtmlContent content =
                                PocketViewTags.script[type: "text/javascript"](fullCode.ToHtmlContent());
                            content.WriteTo(writer, HtmlEncoder.Default);
                        }, HtmlFormatter.MimeType);
                    }
                    else
                    {
                        Formatter<ScriptContent>.Register((script, writer) =>
                        {
                            IHtmlContent content =
                                PocketViewTags.script[type: "text/javascript"](script.ScriptValue.ToHtmlContent());
                            content.WriteTo(writer, HtmlEncoder.Default);
                        }, HtmlFormatter.MimeType);
                    }

                    break;

                default:
                    throw new ArgumentOutOfRangeException(nameof(frontendEnvironment));
            }
        }
    }
}<|MERGE_RESOLUTION|>--- conflicted
+++ resolved
@@ -323,15 +323,6 @@
                 .AddSingleton(_ =>
                 {
                     var frontendEnvironment = new BrowserFrontendEnvironment();
-<<<<<<< HEAD
-
-                    if (startupOptions.EnableHttpApi)
-                    {
-                        frontendEnvironment.ApiUri = new Uri($"http://localhost:{startupOptions.HttpPort.PortNumber}");
-                    }
-                    
-=======
->>>>>>> bb010dcb
                     return frontendEnvironment;
                 })
                 .AddSingleton(c =>
