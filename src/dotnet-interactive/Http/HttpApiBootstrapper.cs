--- conflicted
+++ resolved
@@ -1,4 +1,4 @@
-﻿// Copyright (c) .NET Foundation and contributors. All rights reserved.
+// Copyright (c) .NET Foundation and contributors. All rights reserved.
 // Licensed under the MIT license. See LICENSE file in the project root for full license information.
 
 using Microsoft.AspNetCore.Html;
@@ -11,11 +11,7 @@
 {
     public static IHtmlContent GetHtmlInjection(IEnumerable<string> probingUris, string seed)
     {
-<<<<<<< HEAD
-        var apiCacheBuster = $"{Process.GetCurrentProcess().Id}.{seed}";
-=======
->>>>>>> d48a14e6
-        var template =
+        var template = 
             $@"
 <div>
     <div id='dotnet-interactive-this-cell-$CACHE_BUSTER$' style='display: none'>
@@ -80,7 +76,7 @@
             window.configureRequireFromExtension = function(extensionName, extensionCacheBuster) {{
                 let paths = {{}};
                 paths[extensionName] = `${{root}}extensions/${{extensionName}}/resources/`;
-
+                
                 let internalRequire = require.config({{
                     context: extensionCacheBuster,
                     paths: paths,
@@ -89,7 +85,7 @@
 
                 return internalRequire
             }};
-
+        
             dotnetInteractiveRequire([
                     'dotnet-interactive-i574n/dotnet-interactive-i574n'
                 ],
@@ -107,7 +103,7 @@
 {JavascriptUtilities.GetCodeForEnsureRequireJs(onRequirejsLoadedCallBackName: "loadDotnetInteractiveApi")}
     </script>
 </div>";
-
+            
         return new HtmlString(template);
     }
 }