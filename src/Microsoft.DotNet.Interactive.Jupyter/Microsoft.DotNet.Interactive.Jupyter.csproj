--- conflicted
+++ resolved
@@ -31,17 +31,10 @@
     <EmbeddedResource Include="CommandEvents\LanguageHandlers\r\coe_comm_handler.r" />
   </ItemGroup>
   <ItemGroup>
-<<<<<<< HEAD
-    <PackageReference Include="Markdig.Signed" Version="0.38.0" />
-    <PackageReference Include="Microsoft.Extensions.Hosting" Version="9.0.0" />
-    <PackageReference Include="NetMQ" Version="4.0.1.13" />
-    <PackageReference Include="PocketLogger" Version="0.9.1">
-=======
     <PackageReference Include="Markdig.Signed" />
     <PackageReference Include="Microsoft.Extensions.Hosting" />
     <PackageReference Include="NetMQ" />
     <PackageReference Include="PocketLogger">
->>>>>>> d48a14e6
       <PrivateAssets>all</PrivateAssets>
       <IncludeAssets>runtime; build; native; contentfiles; analyzers; buildtransitive</IncludeAssets>
     </PackageReference>
