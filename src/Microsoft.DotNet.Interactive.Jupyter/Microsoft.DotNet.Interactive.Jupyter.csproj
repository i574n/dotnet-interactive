﻿<Project Sdk="Microsoft.NET.Sdk">

  <PropertyGroup>
    <TargetFramework>net9.0</TargetFramework>
    <LangVersion>latest</LangVersion>
  </PropertyGroup>

  <ItemGroup>
    <Compile Remove="Utility\**" />
    <EmbeddedResource Remove="Utility\**" />
    <None Remove="Utility\**" />
  </ItemGroup>

  <ItemGroup>
    <None Remove="CommandEvents\LanguageHandlers\coe_comm_adapter.py" />
    <None Remove="CommandEvents\LanguageHandlers\r\coe_comm_handler.r" />
  </ItemGroup>

  <PropertyGroup>
    <IsPackable>true</IsPackable>
    <PackageDescription>Enables connection to Jupyter kernels as .NET Interactive subkernels</PackageDescription>
    <PackageTags>polyglot notebook dotnet interactive python jupyter</PackageTags>
  </PropertyGroup>

  <ItemGroup>
    <Compile Include="..\Microsoft.DotNet.Interactive.Formatting\JsonConverter.cs" Link="Protocol\JsonConverter.cs" />
  </ItemGroup>

  <ItemGroup>
    <EmbeddedResource Include="CommandEvents\LanguageHandlers\python\coe_comm_handler.py" />
    <EmbeddedResource Include="CommandEvents\LanguageHandlers\r\coe_comm_handler.r" />
  </ItemGroup>
  <ItemGroup>
<<<<<<< HEAD
    <PackageReference Include="Markdig.Signed" Version="0.38.0" />
=======
    <PackageReference Include="Markdig.Signed" Version="0.34.0" />
>>>>>>> e2f2a48f
    <PackageReference Include="Microsoft.Extensions.Hosting" Version="9.0.0" />
    <PackageReference Include="NetMQ" Version="4.0.1.13" />
    <PackageReference Include="PocketLogger" Version="0.9.1">
      <PrivateAssets>all</PrivateAssets>
      <IncludeAssets>runtime; build; native; contentfiles; analyzers; buildtransitive</IncludeAssets>
    </PackageReference>
<<<<<<< HEAD
    <PackageReference Include="System.Diagnostics.DiagnosticSource" Version="9.0.0" />
=======
>>>>>>> e2f2a48f
    <PackageReference Include="System.Security.Cryptography.Xml" Version="$(SystemSecurityCryptographyXmlVersion)" />
    <PackageReference Include="System.Security.Cryptography.Pkcs" Version="$(SystemSecurityCryptographyPkcsVersion)" />
  </ItemGroup>
  <ItemGroup>
    <ProjectReference Include="..\Microsoft.DotNet.Interactive.CSharp\Microsoft.DotNet.Interactive.CSharp.csproj" />
    <ProjectReference Include="..\Microsoft.DotNet.Interactive.Documents\Microsoft.DotNet.Interactive.Documents.csproj" />
    <ProjectReference Include="..\Microsoft.DotNet.Interactive.FSharp\Microsoft.DotNet.Interactive.FSharp.fsproj" />
    <ProjectReference Include="..\Microsoft.DotNet.Interactive.PowerShell\Microsoft.DotNet.Interactive.PowerShell.csproj" />
    <ProjectReference Include="..\Microsoft.DotNet.Interactive\Microsoft.DotNet.Interactive.csproj" />
  </ItemGroup>
  <ItemGroup>
    <Compile Update="Resources.Designer.cs">
      <DesignTime>True</DesignTime>
      <AutoGen>True</AutoGen>
      <DependentUpon>Resources.resx</DependentUpon>
    </Compile>
  </ItemGroup>
  <ItemGroup>
    <EmbeddedResource Update="Resources.resx">
      <Generator>ResXFileCodeGenerator</Generator>
      <LastGenOutput>Resources.Designer.cs</LastGenOutput>
    </EmbeddedResource>
  </ItemGroup>
</Project><|MERGE_RESOLUTION|>--- conflicted
+++ resolved
@@ -1,4 +1,4 @@
-﻿<Project Sdk="Microsoft.NET.Sdk">
+<Project Sdk="Microsoft.NET.Sdk">
 
   <PropertyGroup>
     <TargetFramework>net9.0</TargetFramework>
@@ -31,21 +31,13 @@
     <EmbeddedResource Include="CommandEvents\LanguageHandlers\r\coe_comm_handler.r" />
   </ItemGroup>
   <ItemGroup>
-<<<<<<< HEAD
     <PackageReference Include="Markdig.Signed" Version="0.38.0" />
-=======
-    <PackageReference Include="Markdig.Signed" Version="0.34.0" />
->>>>>>> e2f2a48f
     <PackageReference Include="Microsoft.Extensions.Hosting" Version="9.0.0" />
     <PackageReference Include="NetMQ" Version="4.0.1.13" />
     <PackageReference Include="PocketLogger" Version="0.9.1">
       <PrivateAssets>all</PrivateAssets>
       <IncludeAssets>runtime; build; native; contentfiles; analyzers; buildtransitive</IncludeAssets>
     </PackageReference>
-<<<<<<< HEAD
-    <PackageReference Include="System.Diagnostics.DiagnosticSource" Version="9.0.0" />
-=======
->>>>>>> e2f2a48f
     <PackageReference Include="System.Security.Cryptography.Xml" Version="$(SystemSecurityCryptographyXmlVersion)" />
     <PackageReference Include="System.Security.Cryptography.Pkcs" Version="$(SystemSecurityCryptographyPkcsVersion)" />
   </ItemGroup>
