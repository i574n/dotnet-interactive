<Project Sdk="Microsoft.NET.Sdk">

  <PropertyGroup>
    <TargetFramework>net9.0</TargetFramework>
<<<<<<< HEAD
    <LangVersion>preview</LangVersion>
=======
    <LangVersion>latest</LangVersion>
>>>>>>> e2f2a48f
    <NoWarn>$(NoWarn);2003;CS8002;NU1608;</NoWarn> <!-- AssemblyInformationalVersionAttribute contains a non-standard value -->
    <NoWarn>$(NoWarn);NU5100</NoWarn><!-- dll outside of lib/ folder; expected since it's under contentFiles/any/any/Modules/ -->
    <Deterministic Condition="'$(NCrunch)' == '1'">false</Deterministic>
  </PropertyGroup>

  <PropertyGroup>
    <IsPackable>true</IsPackable>
    <PackageDescription>Microsoft.DotNet.Interactive.Kernel implementation for PowerShell</PackageDescription>
    <PackageTags>polyglot notebook dotnet interactive PowerShell</PackageTags>
  </PropertyGroup>

  <PropertyGroup Condition="'$(Configuration)|$(Platform)'=='Debug|AnyCPU'">
    <NoWarn>$(NoWarn);NU5104;NU5100;2003;8002</NoWarn>
  </PropertyGroup>

  <!-- The dependencies for this project -->
  <ItemGroup>
    <ProjectReference Include="..\Microsoft.DotNet.Interactive.Formatting\Microsoft.DotNet.Interactive.Formatting.csproj" />
    <ProjectReference Include="..\Microsoft.DotNet.Interactive\Microsoft.DotNet.Interactive.csproj" />
  </ItemGroup>

  <ItemGroup>
<<<<<<< HEAD
    <PackageReference Include="JsonSchema.Net" Version="7.2.3" />
    <PackageReference Include="System.IO.Pipelines" Version="9.0.0" />
    <PackageReference Include="System.Security.Cryptography.Xml" Version="$(SystemSecurityCryptographyXmlVersion)" />
    <PackageReference Include="System.Security.Cryptography.Pkcs" Version="$(SystemSecurityCryptographyPkcsVersion)" />
    <PackageReference Include="Microsoft.PowerShell.SDK" Version="7.5.0-rc.1" />
=======
    <PackageReference Include="JsonSchema.Net" Version="7.3.0" />
    <PackageReference Include="System.IO.Pipelines" Version="9.0.0" />
    <PackageReference Include="System.Security.Cryptography.Xml" Version="$(SystemSecurityCryptographyXmlVersion)" />
    <PackageReference Include="System.Security.Cryptography.Pkcs" Version="$(SystemSecurityCryptographyPkcsVersion)" />
    <PackageReference Include="Microsoft.PowerShell.SDK" Version="7.4.6" />
>>>>>>> e2f2a48f
  </ItemGroup>

  <!-- PowerShell Module Package References -->
  <ItemGroup>
    <PackageReference Include="PackageManagement" Version="1.4.8.1" PrivateAssets="all" GeneratePathProperty="true" />
    <PackageReference Include="PowerShellGet" Version="2.2.5" PrivateAssets="all" GeneratePathProperty="true" />
    <PackageReference Include="Microsoft.PowerShell.Archive" Version="1.2.5" PrivateAssets="all" GeneratePathProperty="true" />
    <PackageReference Include="Microsoft.PowerShell.SecretManagement" Version="1.1.2" PrivateAssets="all" GeneratePathProperty="true" />
    <PackageReference Include="Microsoft.PowerShell.SecretStore" Version="1.0.6" PrivateAssets="all" GeneratePathProperty="true" />
    <PackageReference Include="System.Net.Http" Version="4.3.4" />
    <PackageReference Include="ThreadJob" Version="2.0.3" PrivateAssets="all" GeneratePathProperty="true" />
  </ItemGroup>

  <ItemGroup>
    <Content Include="$(MSBuildThisFileDirectory)Modules\**"
             Link="Modules\%(RecursiveDir)%(FileName)%(Extension)"
             PackagePath="contentFiles/any/any/Modules"
             PackageCopyToOutput="true"
             CopyToOutputDirectory="PreserveNewest" />
  </ItemGroup>

  <ItemGroup Condition="'$(NCrunch)' != '1'">
    <Content Include="$(PkgPackageManagement)\**"
             Exclude="$(PkgPackageManagement)\**\*.nupkg;$(PkgPackageManagement)\**\*.nuspec;$(PkgPackageManagement)\**\*.sha512;$(PkgPackageManagement)\**\fullclr\**"
             Link="Modules\PackageManagement\%(RecursiveDir)%(FileName)%(Extension)"
             PackagePath="contentFiles/any/any/Modules/PackageManagement"
             PackageCopyToOutput="true"
             CopyToOutputDirectory="PreserveNewest"
             Condition="'$(PkgPackageManagement)' != ''" />

    <Content Include="$(PkgPowerShellGet)\**"
             Exclude="$(PkgPowerShellGet)\**\*.nupkg;$(PkgPowerShellGet)\**\*.nuspec;$(PkgPowerShellGet)\**\*.sha512"
             Link="Modules\PowerShellGet\%(RecursiveDir)%(FileName)%(Extension)"
             PackagePath="contentFiles/any/any/Modules/PowerShellGet"
             PackageCopyToOutput="true"
             CopyToOutputDirectory="PreserveNewest"
             Condition="'$(PkgPowerShellGet)' != ''" />

    <Content Include="$(PkgMicrosoft_PowerShell_Archive)\**"
             Exclude="$(PkgMicrosoft_PowerShell_Archive)\**\*.nupkg;$(PkgMicrosoft_PowerShell_Archive)\**\*.nuspec;$(PkgMicrosoft_PowerShell_Archive)\**\*.sha512"
             Link="Modules\Microsoft.PowerShell.Archive\%(RecursiveDir)%(FileName)%(Extension)"
             PackagePath="contentFiles/any/any/Modules/Microsoft.PowerShell.Archive"
             PackageCopyToOutput="true"
             CopyToOutputDirectory="PreserveNewest"
             Condition="'$(PkgMicrosoft_PowerShell_Archive)' != ''" />

    <Content Include="$(PkgMicrosoft_PowerShell_SecretManagement)\**"
             Exclude="$(PkgMicrosoft_PowerShell_SecretManagement)\**\*.nupkg;$(PkgMicrosoft_PowerShell_SecretManagement)\**\*.nuspec;$(PkgMicrosoft_PowerShell_SecretManagement)\**\*.sha512"
             Link="Modules\Microsoft.PowerShell.SecretManagement\%(RecursiveDir)%(FileName)%(Extension)"
             PackagePath="contentFiles/any/any/Modules/Microsoft.PowerShell.SecretManagement"
             PackageCopyToOutput="true"
             CopyToOutputDirectory="PreserveNewest"
             Condition="'$(PkgMicrosoft_PowerShell_SecretManagement)' != ''" />

    <Content Include="$(PkgMicrosoft_PowerShell_SecretStore)\**"
             Exclude="$(PkgMicrosoft_PowerShell_SecretStore)\**\*.nupkg;$(PkgMicrosoft_PowerShell_SecretStore)\**\*.nuspec;$(PkgMicrosoft_PowerShell_SecretStore)\**\*.sha512"
             Link="Modules\Microsoft.PowerShell.SecretStore\%(RecursiveDir)%(FileName)%(Extension)"
             PackagePath="contentFiles/any/any/Modules/M.P.S"
             PackageCopyToOutput="true"
             CopyToOutputDirectory="PreserveNewest"
             Condition="'$(PkgMicrosoft_PowerShell_SecretStore)' != ''" />

    <Content Include="$(PkgThreadJob)\**"
             Exclude="$(PkgThreadJob)\**\*.nupkg;$(PkgThreadJob)\**\*.nuspec;$(PkgThreadJob)\**\*.sha512"
             Link="Modules\ThreadJob\%(RecursiveDir)%(FileName)%(Extension)"
             PackagePath="contentFiles/any/any/Modules/ThreadJob"
             PackageCopyToOutput="true"
             CopyToOutputDirectory="PreserveNewest"
             Condition="'$(PkgThreadJob)' != ''" />
  </ItemGroup>

</Project><|MERGE_RESOLUTION|>--- conflicted
+++ resolved
@@ -2,11 +2,7 @@
 
   <PropertyGroup>
     <TargetFramework>net9.0</TargetFramework>
-<<<<<<< HEAD
     <LangVersion>preview</LangVersion>
-=======
-    <LangVersion>latest</LangVersion>
->>>>>>> e2f2a48f
     <NoWarn>$(NoWarn);2003;CS8002;NU1608;</NoWarn> <!-- AssemblyInformationalVersionAttribute contains a non-standard value -->
     <NoWarn>$(NoWarn);NU5100</NoWarn><!-- dll outside of lib/ folder; expected since it's under contentFiles/any/any/Modules/ -->
     <Deterministic Condition="'$(NCrunch)' == '1'">false</Deterministic>
@@ -21,7 +17,7 @@
   <PropertyGroup Condition="'$(Configuration)|$(Platform)'=='Debug|AnyCPU'">
     <NoWarn>$(NoWarn);NU5104;NU5100;2003;8002</NoWarn>
   </PropertyGroup>
-
+  
   <!-- The dependencies for this project -->
   <ItemGroup>
     <ProjectReference Include="..\Microsoft.DotNet.Interactive.Formatting\Microsoft.DotNet.Interactive.Formatting.csproj" />
@@ -29,19 +25,11 @@
   </ItemGroup>
 
   <ItemGroup>
-<<<<<<< HEAD
-    <PackageReference Include="JsonSchema.Net" Version="7.2.3" />
+    <PackageReference Include="JsonSchema.Net" Version="7.3.0" />
     <PackageReference Include="System.IO.Pipelines" Version="9.0.0" />
     <PackageReference Include="System.Security.Cryptography.Xml" Version="$(SystemSecurityCryptographyXmlVersion)" />
     <PackageReference Include="System.Security.Cryptography.Pkcs" Version="$(SystemSecurityCryptographyPkcsVersion)" />
     <PackageReference Include="Microsoft.PowerShell.SDK" Version="7.5.0-rc.1" />
-=======
-    <PackageReference Include="JsonSchema.Net" Version="7.3.0" />
-    <PackageReference Include="System.IO.Pipelines" Version="9.0.0" />
-    <PackageReference Include="System.Security.Cryptography.Xml" Version="$(SystemSecurityCryptographyXmlVersion)" />
-    <PackageReference Include="System.Security.Cryptography.Pkcs" Version="$(SystemSecurityCryptographyPkcsVersion)" />
-    <PackageReference Include="Microsoft.PowerShell.SDK" Version="7.4.6" />
->>>>>>> e2f2a48f
   </ItemGroup>
 
   <!-- PowerShell Module Package References -->
@@ -56,60 +44,60 @@
   </ItemGroup>
 
   <ItemGroup>
-    <Content Include="$(MSBuildThisFileDirectory)Modules\**"
-             Link="Modules\%(RecursiveDir)%(FileName)%(Extension)"
-             PackagePath="contentFiles/any/any/Modules"
-             PackageCopyToOutput="true"
+    <Content Include="$(MSBuildThisFileDirectory)Modules\**" 
+             Link="Modules\%(RecursiveDir)%(FileName)%(Extension)" 
+             PackagePath="contentFiles/any/any/Modules" 
+             PackageCopyToOutput="true" 
              CopyToOutputDirectory="PreserveNewest" />
   </ItemGroup>
 
   <ItemGroup Condition="'$(NCrunch)' != '1'">
-    <Content Include="$(PkgPackageManagement)\**"
-             Exclude="$(PkgPackageManagement)\**\*.nupkg;$(PkgPackageManagement)\**\*.nuspec;$(PkgPackageManagement)\**\*.sha512;$(PkgPackageManagement)\**\fullclr\**"
-             Link="Modules\PackageManagement\%(RecursiveDir)%(FileName)%(Extension)"
-             PackagePath="contentFiles/any/any/Modules/PackageManagement"
-             PackageCopyToOutput="true"
-             CopyToOutputDirectory="PreserveNewest"
+    <Content Include="$(PkgPackageManagement)\**" 
+             Exclude="$(PkgPackageManagement)\**\*.nupkg;$(PkgPackageManagement)\**\*.nuspec;$(PkgPackageManagement)\**\*.sha512;$(PkgPackageManagement)\**\fullclr\**" 
+             Link="Modules\PackageManagement\%(RecursiveDir)%(FileName)%(Extension)" 
+             PackagePath="contentFiles/any/any/Modules/PackageManagement" 
+             PackageCopyToOutput="true" 
+             CopyToOutputDirectory="PreserveNewest" 
              Condition="'$(PkgPackageManagement)' != ''" />
 
-    <Content Include="$(PkgPowerShellGet)\**"
-             Exclude="$(PkgPowerShellGet)\**\*.nupkg;$(PkgPowerShellGet)\**\*.nuspec;$(PkgPowerShellGet)\**\*.sha512"
-             Link="Modules\PowerShellGet\%(RecursiveDir)%(FileName)%(Extension)"
-             PackagePath="contentFiles/any/any/Modules/PowerShellGet"
-             PackageCopyToOutput="true"
-             CopyToOutputDirectory="PreserveNewest"
+    <Content Include="$(PkgPowerShellGet)\**" 
+             Exclude="$(PkgPowerShellGet)\**\*.nupkg;$(PkgPowerShellGet)\**\*.nuspec;$(PkgPowerShellGet)\**\*.sha512" 
+             Link="Modules\PowerShellGet\%(RecursiveDir)%(FileName)%(Extension)" 
+             PackagePath="contentFiles/any/any/Modules/PowerShellGet" 
+             PackageCopyToOutput="true" 
+             CopyToOutputDirectory="PreserveNewest" 
              Condition="'$(PkgPowerShellGet)' != ''" />
 
-    <Content Include="$(PkgMicrosoft_PowerShell_Archive)\**"
-             Exclude="$(PkgMicrosoft_PowerShell_Archive)\**\*.nupkg;$(PkgMicrosoft_PowerShell_Archive)\**\*.nuspec;$(PkgMicrosoft_PowerShell_Archive)\**\*.sha512"
-             Link="Modules\Microsoft.PowerShell.Archive\%(RecursiveDir)%(FileName)%(Extension)"
-             PackagePath="contentFiles/any/any/Modules/Microsoft.PowerShell.Archive"
-             PackageCopyToOutput="true"
+    <Content Include="$(PkgMicrosoft_PowerShell_Archive)\**" 
+             Exclude="$(PkgMicrosoft_PowerShell_Archive)\**\*.nupkg;$(PkgMicrosoft_PowerShell_Archive)\**\*.nuspec;$(PkgMicrosoft_PowerShell_Archive)\**\*.sha512" 
+             Link="Modules\Microsoft.PowerShell.Archive\%(RecursiveDir)%(FileName)%(Extension)" 
+             PackagePath="contentFiles/any/any/Modules/Microsoft.PowerShell.Archive" 
+             PackageCopyToOutput="true" 
              CopyToOutputDirectory="PreserveNewest"
              Condition="'$(PkgMicrosoft_PowerShell_Archive)' != ''" />
 
-    <Content Include="$(PkgMicrosoft_PowerShell_SecretManagement)\**"
-             Exclude="$(PkgMicrosoft_PowerShell_SecretManagement)\**\*.nupkg;$(PkgMicrosoft_PowerShell_SecretManagement)\**\*.nuspec;$(PkgMicrosoft_PowerShell_SecretManagement)\**\*.sha512"
-             Link="Modules\Microsoft.PowerShell.SecretManagement\%(RecursiveDir)%(FileName)%(Extension)"
-             PackagePath="contentFiles/any/any/Modules/Microsoft.PowerShell.SecretManagement"
+    <Content Include="$(PkgMicrosoft_PowerShell_SecretManagement)\**" 
+             Exclude="$(PkgMicrosoft_PowerShell_SecretManagement)\**\*.nupkg;$(PkgMicrosoft_PowerShell_SecretManagement)\**\*.nuspec;$(PkgMicrosoft_PowerShell_SecretManagement)\**\*.sha512" 
+             Link="Modules\Microsoft.PowerShell.SecretManagement\%(RecursiveDir)%(FileName)%(Extension)" 
+             PackagePath="contentFiles/any/any/Modules/Microsoft.PowerShell.SecretManagement" 
              PackageCopyToOutput="true"
-             CopyToOutputDirectory="PreserveNewest"
+             CopyToOutputDirectory="PreserveNewest" 
              Condition="'$(PkgMicrosoft_PowerShell_SecretManagement)' != ''" />
 
-    <Content Include="$(PkgMicrosoft_PowerShell_SecretStore)\**"
-             Exclude="$(PkgMicrosoft_PowerShell_SecretStore)\**\*.nupkg;$(PkgMicrosoft_PowerShell_SecretStore)\**\*.nuspec;$(PkgMicrosoft_PowerShell_SecretStore)\**\*.sha512"
-             Link="Modules\Microsoft.PowerShell.SecretStore\%(RecursiveDir)%(FileName)%(Extension)"
-             PackagePath="contentFiles/any/any/Modules/M.P.S"
+    <Content Include="$(PkgMicrosoft_PowerShell_SecretStore)\**" 
+             Exclude="$(PkgMicrosoft_PowerShell_SecretStore)\**\*.nupkg;$(PkgMicrosoft_PowerShell_SecretStore)\**\*.nuspec;$(PkgMicrosoft_PowerShell_SecretStore)\**\*.sha512" 
+             Link="Modules\Microsoft.PowerShell.SecretStore\%(RecursiveDir)%(FileName)%(Extension)" 
+             PackagePath="contentFiles/any/any/Modules/M.P.S" 
              PackageCopyToOutput="true"
-             CopyToOutputDirectory="PreserveNewest"
+             CopyToOutputDirectory="PreserveNewest" 
              Condition="'$(PkgMicrosoft_PowerShell_SecretStore)' != ''" />
 
-    <Content Include="$(PkgThreadJob)\**"
-             Exclude="$(PkgThreadJob)\**\*.nupkg;$(PkgThreadJob)\**\*.nuspec;$(PkgThreadJob)\**\*.sha512"
-             Link="Modules\ThreadJob\%(RecursiveDir)%(FileName)%(Extension)"
-             PackagePath="contentFiles/any/any/Modules/ThreadJob"
-             PackageCopyToOutput="true"
-             CopyToOutputDirectory="PreserveNewest"
+    <Content Include="$(PkgThreadJob)\**" 
+             Exclude="$(PkgThreadJob)\**\*.nupkg;$(PkgThreadJob)\**\*.nuspec;$(PkgThreadJob)\**\*.sha512" 
+             Link="Modules\ThreadJob\%(RecursiveDir)%(FileName)%(Extension)" 
+             PackagePath="contentFiles/any/any/Modules/ThreadJob" 
+             PackageCopyToOutput="true" 
+             CopyToOutputDirectory="PreserveNewest" 
              Condition="'$(PkgThreadJob)' != ''" />
   </ItemGroup>
 
