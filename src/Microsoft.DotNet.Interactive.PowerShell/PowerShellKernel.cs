// Copyright (c) .NET Foundation and contributors. All rights reserved.
// Licensed under the MIT license. See LICENSE file in the project root for full license information.

using System;
using System.Collections.Generic;
using System.Collections.Immutable;
using System.IO;
using System.Linq;
using System.Management.Automation.Language;
using System.Management.Automation.Runspaces;
using System.Reflection;
using System.Threading.Tasks;

using Microsoft.CodeAnalysis;
using Microsoft.DotNet.Interactive.Commands;
using Microsoft.DotNet.Interactive.Events;
using Microsoft.DotNet.Interactive.Formatting;
using Microsoft.DotNet.Interactive.PowerShell.Host;
using Microsoft.DotNet.Interactive.ValueSharing;
using Microsoft.PowerShell;
using Microsoft.PowerShell.Commands;

namespace Microsoft.DotNet.Interactive.PowerShell;

using System.Management.Automation;

using Microsoft.DotNet.Interactive.Utility;

public class PowerShellKernel :
    Kernel,
    IKernelCommandHandler<RequestCompletions>,
    IKernelCommandHandler<RequestDiagnostics>,
    IKernelCommandHandler<RequestValueInfos>,
    IKernelCommandHandler<RequestValue>,
    IKernelCommandHandler<SendValue>,
    IKernelCommandHandler<SubmitCode>
{
    private const string PSTelemetryEnvName = "POWERSHELL_DISTRIBUTION_CHANNEL";
    private const string PSTelemetryChannel = "dotnet-interactive-powershell";
    private const string PSModulePathEnvName = "PSModulePath";

    internal const string DefaultKernelName = "pwsh";
    internal const string LanguageName = "PowerShell";

    private static readonly CmdletInfo _outDefaultCommand;
    private static readonly PropertyInfo _writeStreamProperty;
    private static readonly object _errorStreamValue;
    private static readonly MethodInfo _addAccelerator;

    private readonly PSKernelHost _psHost;
    private readonly Lazy<PowerShell> _lazyPwsh;

    internal PowerShell Pwsh => _lazyPwsh.Value;

    public Func<string, string> ReadInput { get; set; }

    public Func<string, PasswordString> ReadPassword { get; set; }

    internal AzShellConnectionUtils AzShell { get; set; }

    internal int DefaultRunspaceId => _lazyPwsh.IsValueCreated ? Pwsh.Runspace.Id : -1;

    private readonly HashSet<string> _suppressedValueInfoNames = new();

    static PowerShellKernel()
    {
        // Prepare for marking PSObject as error with 'WriteStream'.
        _writeStreamProperty = typeof(PSObject).GetProperty("WriteStream", BindingFlags.Instance | BindingFlags.NonPublic);
        var writeStreamType = typeof(PSObject).Assembly.GetType("System.Management.Automation.WriteStreamType");
        _errorStreamValue = Enum.Parse(writeStreamType, "Error");

        // When the downstream cmdlet of a native executable is 'Out-Default', PowerShell assumes
        // it's running in the console where the 'Out-Default' would be added by default. Hence,
        // PowerShell won't redirect the standard output of the executable.
        // To workaround that, we rename 'Out-Default' to 'Out-Default2' to make sure the standard
        // output is captured.
        _outDefaultCommand = new CmdletInfo("Out-Default2", typeof(OutDefaultCommand));

        // Get the AddAccelerator method
        var acceleratorType = typeof(PSObject).Assembly.GetType("System.Management.Automation.TypeAccelerators");
        _addAccelerator = acceleratorType?.GetMethod("Add", [typeof(string), typeof(Type)]);
    }

    public PowerShellKernel() : this(DefaultKernelName)
    {
    }

    public PowerShellKernel(string name) : base(name)
    {
        KernelInfo.LanguageName = LanguageName;
        KernelInfo.LanguageVersion = "7";
        KernelInfo.Description = """
<<<<<<< HEAD
                                 This Kernel can evaluate Powershell scripts and commands.
                                 It uses Powershell Core and can interop with the operative system and host machine.
=======
                                 Run PowerShell scripts and commands
>>>>>>> d11f5a0e
                                 """;

        _psHost = new PSKernelHost(this);
        _lazyPwsh = new Lazy<PowerShell>(CreatePowerShell);

        var psObject = Pwsh.Runspace.SessionStateProxy.InvokeProvider.Item.Get("variable:")?.FirstOrDefault();

        if (psObject?.BaseObject is Dictionary<string, PSVariable>.ValueCollection valueCollection)
        {
            _suppressedValueInfoNames.UnionWith(valueCollection.Select(x => x.Name));
        }
    }

    private PowerShell CreatePowerShell()
    {
        // Set the distribution channel so telemetry can be distinguished in PS7+ telemetry
        Environment.SetEnvironmentVariable(PSTelemetryEnvName, PSTelemetryChannel);

        // Create PowerShell instance
        var iss = InitialSessionState.CreateDefault2();
        if (Platform.IsWindows)
        {
            // This sets the execution policy on Windows to RemoteSigned.
            iss.ExecutionPolicy = ExecutionPolicy.RemoteSigned;
        }

        // Set $PROFILE.
        var profileValue = DollarProfileHelper.GetProfileValue();
        iss.Variables.Add(new SessionStateVariableEntry("PROFILE", profileValue, "The $PROFILE."));

        var runspace = RunspaceFactory.CreateRunspace(_psHost, iss);
        runspace.Open();
        var pwsh = PowerShell.Create(runspace);

        // Add Modules directory that contains the helper modules
        var psJupyterModulePath = Path.Join(
            Path.GetDirectoryName(typeof(PowerShellKernel).Assembly.Location),
            "Modules");

        AddModulePath(psJupyterModulePath);
        RegisterForDisposal(pwsh);
        return pwsh;
    }

    public void AddModulePath(string modulePath)
    {
        if (string.IsNullOrWhiteSpace(modulePath))
        {
            throw new ArgumentException("Value cannot be null or whitespace.", nameof(modulePath));
        }

        var psModulePath = Environment.GetEnvironmentVariable(PSModulePathEnvName);

        Environment.SetEnvironmentVariable(
            PSModulePathEnvName,
            $"{modulePath}{Path.PathSeparator}{psModulePath}");
    }

    public void AddAccelerator(string name, Type type)
    {
        _addAccelerator?.Invoke(null, [name, type]);
    }

    public bool TryGetValue<T>(string name, out T value)
    {
        var variable = Pwsh.Runspace.SessionStateProxy.PSVariable.Get(name);

        if (variable is not null)
        {
            object outVal = (variable.Value is PSObject psobject) ? psobject.Unwrap() : variable.Value;

            if (outVal is T tObj)
            {
                value = tObj;
                return true;
            }
        }

        value = default;
        return false;
    }

    Task IKernelCommandHandler<RequestValueInfos>.HandleAsync(RequestValueInfos command, KernelInvocationContext context)
    {
        var psObject = Pwsh.Runspace.SessionStateProxy.InvokeProvider.Item.Get("variable:")?.FirstOrDefault();

        KernelValueInfo[] valueInfos;

        if (psObject?.BaseObject is Dictionary<string, PSVariable>.ValueCollection valueCollection)
        {
            valueInfos = valueCollection
                         .Where(v => !_suppressedValueInfoNames.Contains(v.Name))
                         .Select(v =>
                         {
                             var formattedValue = FormattedValue.CreateSingleFromObject(
                                 v.Value,
                                 command.MimeType);

                             return new KernelValueInfo(
                                 v.Name,
                                 formattedValue,
                                 v.Value?.GetType());
                         }).ToArray();
        }
        else
        {
            valueInfos = Array.Empty<KernelValueInfo>();
        }

        context.Publish(new ValueInfosProduced(valueInfos, command));

        return Task.CompletedTask;
    }

    Task IKernelCommandHandler<RequestValue>.HandleAsync(RequestValue command, KernelInvocationContext context)
    {
        if (TryGetValue<object>(command.Name, out var value))
        {
            context.PublishValueProduced(command, value);
        }
        else
        {
            context.Fail(command, message: $"Value '{command.Name}' not found in kernel {Name}");
        }

        return Task.CompletedTask;
    }

    async Task IKernelCommandHandler<SendValue>.HandleAsync(
        SendValue command,
        KernelInvocationContext context)
    {
        await SetValueAsync(command, context, SetAsync);

        Task SetAsync(string name, object value, Type declaredType)
        {
            _lazyPwsh.Value.Runspace.SessionStateProxy.PSVariable.Set(name, value);
            return Task.CompletedTask;
        }
    }

    async Task IKernelCommandHandler<SubmitCode>.HandleAsync(
        SubmitCode submitCode,
        KernelInvocationContext context)
    {
        // Acknowledge that we received the request.
        context.Publish(new CodeSubmissionReceived(submitCode));

        var code = submitCode.Code;

        // Test is the code we got is actually able to run.
        if (IsCompleteSubmission(code, out ParseError[] parseErrors))
        {
            context.Publish(new CompleteCodeSubmissionReceived(submitCode));
        }
        else
        {
            context.Publish(new IncompleteCodeSubmissionReceived(submitCode));
        }

        // If there were parse errors, display them and return early.
        if (parseErrors.Length > 0)
        {
            var formattedDiagnostics =
                parseErrors
                    .Select(d => d.ToString())
                    .Select(text => new FormattedValue(PlainTextFormatter.MimeType, text))
                    .ToImmutableArray();

            var diagnostics = parseErrors.Select(ToDiagnostic).ToImmutableArray();
            context.Publish(new DiagnosticsProduced(diagnostics, formattedDiagnostics, submitCode));

            var parseException = new ParseException(parseErrors);
            ReportError(parseException.ErrorRecord);
            return;
        }

        if (context.CancellationToken.IsCancellationRequested)
        {
            context.Fail(submitCode, null, "Command cancelled");
            return;
        }

        if (AzShell is not null)
        {
            await RunInAzShell(code);
        }
        else
        {
            var success = RunLocally(code, out var errorMessage);

            if (!success)
            {
                context.Fail(context.Command, message: errorMessage);
            }
        }
    }

    Task IKernelCommandHandler<RequestCompletions>.HandleAsync(
        RequestCompletions requestCompletions,
        KernelInvocationContext context)
    {
        CompletionsProduced completion;

        if (AzShell is not null)
        {
            // Currently no tab completion when interacting with AzShell.
            completion = new CompletionsProduced(Array.Empty<CompletionItem>(), requestCompletions);
        }
        else
        {
            var results = CommandCompletion.CompleteInput(
                requestCompletions.Code,
                SourceUtilities.GetCursorOffsetFromPosition(requestCompletions.Code, requestCompletions.LinePosition),
                options: null,
                Pwsh);

            var completionItems = results.CompletionMatches.Select(
                c => new CompletionItem(
                    displayText: c.CompletionText,
                    kind: c.ResultType.ToString(),
                    documentation: c.ToolTip));

            // The end index is the start index plus the length of the replacement.
            var endIndex = results.ReplacementIndex + results.ReplacementLength;
            completion = new CompletionsProduced(
                completionItems.ToArray(),
                requestCompletions,
                SourceUtilities.GetLinePositionSpanFromStartAndEndIndices(requestCompletions.Code, results.ReplacementIndex, endIndex));
        }

        context.Publish(completion);
        return Task.CompletedTask;
    }

    Task IKernelCommandHandler<RequestDiagnostics>.HandleAsync(
        RequestDiagnostics requestDiagnostics,
        KernelInvocationContext context)
    {
        var code = requestDiagnostics.Code;

        IsCompleteSubmission(code, out var parseErrors);

        var diagnostics = parseErrors.Select(ToDiagnostic).ToArray();
        context.Publish(new DiagnosticsProduced(
                            diagnostics,
                            diagnostics.Select(d => new FormattedValue(PlainTextFormatter.MimeType, d.ToString())).ToArray(),
                            requestDiagnostics));

        return Task.CompletedTask;
    }

    private async Task RunInAzShell(string code)
    {
        code = code.Trim();
        var shouldDispose = false;

        try
        {
            if (string.Equals(code, "exit", StringComparison.OrdinalIgnoreCase))
            {
                await AzShell.ExitSession();
                shouldDispose = true;
            }
            else
            {
                await AzShell.SendCommand(code);
            }
        }
        catch (IOException e)
        {
            ReportException(e);
            shouldDispose = true;
        }

        if (shouldDispose)
        {
            AzShell.Dispose();
            AzShell = null;
        }
    }

    internal bool RunLocally(string code, out string errorMessage, bool suppressOutput = false)
    {
        var command = new Command(code, isScript: true);

        var succeeded = true;
        errorMessage = "";

        try
        {
            Pwsh.Commands.AddCommand(command);
            Pwsh.AddCommand(_outDefaultCommand);

            if (!suppressOutput)
            {
                Pwsh.Commands.Commands[0].MergeMyResults(PipelineResultTypes.Error, PipelineResultTypes.Output);
            }

            Pwsh.InvokeAndClear();

            Pwsh.AddScript(
                """
                $error
                $error.clear()
                """);
            var errors = new List<string>();
            try
            {
                Pwsh.Invoke(input: null, output: errors);
            }
            finally
            {
                Pwsh.Clear();
            }

            if (errors.Count > 0)
            {
                succeeded = false;
                errorMessage = string.Join(Environment.NewLine, errors);
            }
        }
        catch (Exception e)
        {
            ReportException(e);
            succeeded = false;
        }
        finally
        {
            ((PSKernelHostUserInterface)_psHost.UI).ResetProgress();
        }

        return succeeded;
    }

    private static bool IsCompleteSubmission(string code, out ParseError[] errors)
    {
        // Parse the PowerShell script. If there are any parse errors, check if the input was incomplete.
        // We only need to check if the first ParseError has incomplete input. This is consistant with
        // what PowerShell itself does today.
        Parser.ParseInput(code, out _, out errors);
        return errors.Length == 0 || !errors[0].IncompleteInput;
    }

    private void ReportError(ErrorRecord error)
    {
        var psObject = PSObject.AsPSObject(error);
        _writeStreamProperty.SetValue(psObject, _errorStreamValue);

        Pwsh.AddCommand(_outDefaultCommand)
            .AddParameter("InputObject", psObject)
            .InvokeAndClear();
    }

    private void ReportException(Exception e)
    {
        var error = e is IContainsErrorRecord icer
            ? icer.ErrorRecord
            : new ErrorRecord(e, "JupyterPSHost.ReportException", ErrorCategory.NotSpecified, targetObject: null);

        ReportError(error);
    }

    private static Diagnostic ToDiagnostic(ParseError parseError)
    {
        return new Diagnostic(
            new LinePositionSpan(
                new LinePosition(parseError.Extent.StartLineNumber - 1, parseError.Extent.StartColumnNumber),
                new LinePosition(parseError.Extent.EndLineNumber - 1, parseError.Extent.EndColumnNumber)),
            DiagnosticSeverity.Error,
            parseError.ErrorId,
            parseError.Message);
    }
}<|MERGE_RESOLUTION|>--- conflicted
+++ resolved
@@ -90,12 +90,7 @@
         KernelInfo.LanguageName = LanguageName;
         KernelInfo.LanguageVersion = "7";
         KernelInfo.Description = """
-<<<<<<< HEAD
-                                 This Kernel can evaluate Powershell scripts and commands.
-                                 It uses Powershell Core and can interop with the operative system and host machine.
-=======
                                  Run PowerShell scripts and commands
->>>>>>> d11f5a0e
                                  """;
 
         _psHost = new PSKernelHost(this);
@@ -338,11 +333,11 @@
         var code = requestDiagnostics.Code;
 
         IsCompleteSubmission(code, out var parseErrors);
-
+        
         var diagnostics = parseErrors.Select(ToDiagnostic).ToArray();
         context.Publish(new DiagnosticsProduced(
-                            diagnostics,
-                            diagnostics.Select(d => new FormattedValue(PlainTextFormatter.MimeType, d.ToString())).ToArray(),
+                            diagnostics,   
+                            diagnostics.Select(d => new FormattedValue(PlainTextFormatter.MimeType, d.ToString())).ToArray(), 
                             requestDiagnostics));
 
         return Task.CompletedTask;
