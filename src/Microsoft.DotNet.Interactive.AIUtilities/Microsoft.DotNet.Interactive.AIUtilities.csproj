--- conflicted
+++ resolved
@@ -1,4 +1,4 @@
-﻿<Project Sdk="Microsoft.NET.Sdk">
+<Project Sdk="Microsoft.NET.Sdk">
 
   <PropertyGroup>
     <TargetFramework>netstandard2.1</TargetFramework>
@@ -18,11 +18,7 @@
     <PackageReference Include="SkiaSharp" Version="2.88.6" />
     <PackageReference Include="System.Reactive" Version="$(SystemReactiveVersion)" />
     <PackageReference Include="System.Text.Json" Version="8.0.3" />
-<<<<<<< HEAD
-    <PackageReference Include="PocketLogger" Version="0.8.2">
-=======
     <PackageReference Include="PocketLogger" Version="0.9.1">
->>>>>>> dd3fefb9
       <PrivateAssets>all</PrivateAssets>
     </PackageReference>
   </ItemGroup>
