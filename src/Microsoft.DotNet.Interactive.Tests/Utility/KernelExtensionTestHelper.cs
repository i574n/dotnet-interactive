--- conflicted
+++ resolved
@@ -50,7 +50,7 @@
             fileToEmbed: fileToEmbed,
             timeout: TimeSpan.FromMinutes(5));
     });
-   
+
     private static readonly AsyncLazy<ExtensionPackage> _scriptBasedExtensionPackage = new(async () =>
     {
         var projectDir = DirectoryUtility.CreateDirectory();
@@ -58,27 +58,16 @@
         var packageVersion = "2.0.0-" + Guid.NewGuid().ToString("N");
 
         var extensionScriptPath = new FileInfo(Path.Combine(projectDir.FullName, "extension.dib"));
-<<<<<<< HEAD
-        var extensionScriptContent = """
-
-#!markdown
-
-# This is an extension!
-
-#!csharp
-                                     "ScriptExtension"
-=======
         var extensionScriptContent =
             """
-            #!markdown
-
-            # This is an extension!
-
-            #!csharp
->>>>>>> d48a14e6
+                                     #!markdown
+
+                                     # This is an extension!
+
+                                     #!csharp
 
             "ScriptExtension loaded"
-            """;
+                                     """;
         File.WriteAllText(extensionScriptPath.FullName, extensionScriptContent);
 
         return await CreateExtensionNupkg(
@@ -206,35 +195,35 @@
                 $"""
 
                  <Project Sdk="Microsoft.NET.Sdk">
-
-  <PropertyGroup>
+                 
+                   <PropertyGroup>
                      <TargetFramework>net9.0</TargetFramework>
-    <IsPackable>true</IsPackable>
-    <PackageId>{packageName}</PackageId>
-    <PackageVersion>{packageVersion}</PackageVersion>
-    <AssemblyName>{packageName}</AssemblyName>
-  </PropertyGroup>
-
-  <ItemGroup>
-    {string.Join("\n", allPackageFiles.Select(item =>
-        new XElement("None",
-            new XAttribute("Include", item.filePath),
-            new XAttribute("Pack", "true"),
-            new XAttribute("PackagePath", item.packagePath)
-        ).ToString()))}
-  </ItemGroup>
-
-  {packageReferencesXml}
-
-  {embeddedResourcesXml}
-
-  <ItemGroup>
+                     <IsPackable>true</IsPackable>
+                     <PackageId>{packageName}</PackageId>
+                     <PackageVersion>{packageVersion}</PackageVersion>
+                     <AssemblyName>{packageName}</AssemblyName>
+                   </PropertyGroup>
+                 
+                   <ItemGroup>
+                     {string.Join("\n", allPackageFiles.Select(item =>
+                                                                   new XElement("None",
+                                                                                new XAttribute("Include", item.filePath),
+                                                                                new XAttribute("Pack", "true"),
+                                                                                new XAttribute("PackagePath", item.packagePath)
+                                                                   ).ToString()))}
+                   </ItemGroup>
+                 
+                   {packageReferencesXml}
+                 
+                   {embeddedResourcesXml}
+                 
+                   <ItemGroup>
                      <Reference Include="Microsoft.DotNet.Interactive">
-      <HintPath>{_microsoftDotNetInteractiveDllPath}</HintPath>
-    </Reference>
-  </ItemGroup>
-
-</Project>
+                       <HintPath>{_microsoftDotNetInteractiveDllPath}</HintPath>
+                     </Reference>
+                   </ItemGroup>
+
+                 </Project>
 
 
                  """),
@@ -245,8 +234,8 @@
                     "version": "9.0.100",
                     "allowPrerelease": true,
                     "rollForward": "latestMinor"
-  }
-}
+                  }
+                }
                 """));
 
         var dotnet = new Dotnet(projectDir);
@@ -291,7 +280,7 @@
         }
 
         return
-            $"""
+            $"""   
             <ItemGroup>
                 <FilesToEmbed Include="{filesToEmbed.FullName}" />
                 <EmbeddedResource Include="@(FilesToEmbed)" LogicalName="$(AssemblyName).resources.%(FileName)%(Extension)"  />
