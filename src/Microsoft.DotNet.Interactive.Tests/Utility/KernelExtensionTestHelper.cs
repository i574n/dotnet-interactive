// Copyright (c) .NET Foundation and contributors. All rights reserved.
// Licensed under the MIT license. See LICENSE file in the project root for full license information.

using System;
using System.Collections.Generic;
using System.IO;
using System.Linq;
using System.Runtime.CompilerServices;
using System.Text;
using System.Text.RegularExpressions;
using System.Threading.Tasks;
using System.Xml.Linq;
using Microsoft.DotNet.Interactive.Utility;

namespace Microsoft.DotNet.Interactive.Tests.Utility;

public record ExtensionPackage(string PackageLocation, string Name, string Version);

public static class KernelExtensionTestHelper
{
    private static readonly AsyncLazy<ExtensionPackage> _simpleExtensionPackage = new(async () =>
    {
        var projectDir = DirectoryUtility.CreateDirectory();

        var packageName = $"MyTestExtension.{Path.GetRandomFileName()}";
        var packageVersion = "2.0.0-" + Guid.NewGuid().ToString("N");

        return await CreateExtensionNupkg(
            projectDir,
            "await kernel.SendAsync(new SubmitCode(\"\\\"SimpleExtension\\\"\"));",
            packageName,
            packageVersion,
            timeout: TimeSpan.FromMinutes(5));
    });

    private static readonly AsyncLazy<ExtensionPackage> _fileProviderExtensionPackage = new(async () =>
    {
        var projectDir = DirectoryUtility.CreateDirectory();
        var fileToEmbed = new FileInfo(Path.Combine(projectDir.FullName, "file.txt"));
        await File.WriteAllTextAsync(fileToEmbed.FullName, "for testing only");
        var packageName = $"MyTestExtension.{Path.GetRandomFileName()}";
        var packageVersion = "2.0.0-" + Guid.NewGuid().ToString("N");

        return await CreateExtensionNupkg(
            projectDir,
            "await kernel.SendAsync(new SubmitCode(\"\\\"FileProviderExtension\\\"\"));",
            packageName,
            packageVersion,
            fileToEmbed: fileToEmbed,
            timeout: TimeSpan.FromMinutes(5));
    });

    private static readonly AsyncLazy<ExtensionPackage> _scriptBasedExtensionPackage = new(async () =>
    {
        var projectDir = DirectoryUtility.CreateDirectory();
        var packageName = $"MyTestExtension.{Path.GetRandomFileName()}";
        var packageVersion = "2.0.0-" + Guid.NewGuid().ToString("N");

        var extensionScriptPath = new FileInfo(Path.Combine(projectDir.FullName, "extension.dib"));
        var extensionScriptContent = """

                                     #!markdown

                                     # This is an extension!

                                     #!csharp
                                     "ScriptExtension"

                                     """;
        File.WriteAllText(extensionScriptPath.FullName, extensionScriptContent);

        return await CreateExtensionNupkg(
            projectDir,
            "// this extension does nothing from the assembly",
            packageName,
            packageVersion,
            additionalPackageFiles: new[] { (extensionScriptPath, "interactive-extensions/dotnet") },
            timeout: TimeSpan.FromMinutes(5));
    });

    private static readonly string _microsoftDotNetInteractiveDllPath = typeof(IKernelExtension).Assembly.Location;

    public static Task<ExtensionPackage> GetSimpleExtensionAsync() => _simpleExtensionPackage.ValueAsync();

    public static Task<ExtensionPackage> GetFileProviderExtensionAsync() => _fileProviderExtensionPackage.ValueAsync();

    public static Task<ExtensionPackage> GetScriptExtensionPackageAsync() => _scriptBasedExtensionPackage.ValueAsync();

    public static async Task<ExtensionPackage> CreateExtensionNupkg(
        DirectoryInfo projectDir,
        string code,
        string packageName,
        string packageVersion,
        IReadOnlyCollection<PackageReference> packageReferences = null,
        FileInfo fileToEmbed = null,
        (FileInfo content, string packagePath)[] additionalPackageFiles = null,
        TimeSpan? timeout = null)
    {
        var packageReferencesXml = GeneratePackageReferencesFragment(packageReferences);
        var embeddedResourcesXml = GenerateEmbeddedResourceFragment(fileToEmbed);

        additionalPackageFiles ??= Array.Empty<(FileInfo, string)>();
        var allPackageFiles = new List<(string filePath, string packagePath)>();
        allPackageFiles.Add(($"$(OutputPath)/{packageName}.dll", "interactive-extensions/dotnet"));
        allPackageFiles.AddRange(additionalPackageFiles.Select(item => (item.content.FullName, item.packagePath)));

        var extensionCode = fileToEmbed is null
            ? ExtensionCs(code)
            : FileProviderExtensionCs(code);

        projectDir.Populate(
            extensionCode,
<<<<<<< HEAD
            ("Extension.csproj", $@"
<Project Sdk=""Microsoft.NET.Sdk"">

  <PropertyGroup>
    <TargetFramework>net9.0</TargetFramework>
    <IsPackable>true</IsPackable>
    <PackageId>{packageName}</PackageId>
    <PackageVersion>{packageVersion}</PackageVersion>
    <AssemblyName>{packageName}</AssemblyName>
  </PropertyGroup>

  <ItemGroup>
    {string.Join("\n", allPackageFiles.Select(item =>
        new XElement("None",
            new XAttribute("Include", item.filePath),
            new XAttribute("Pack", "true"),
            new XAttribute("PackagePath", item.packagePath)
        ).ToString()))}
  </ItemGroup>

  {packageReferencesXml}

  {embeddedResourcesXml}

  <ItemGroup>
    <Reference Include=""Microsoft.DotNet.Interactive"">
      <HintPath>{_microsoftDotNetInteractiveDllPath}</HintPath>
    </Reference>
  </ItemGroup>

</Project>

"),
            ("global.json", @"{
  ""sdk"": {
    ""version"": ""8.0.100-alpha.1.23061.8"",
    ""allowPrerelease"": true,
    ""rollForward"": ""latestMinor""
  }
}
"));
=======
            ("Extension.csproj",
                $"""

                 <Project Sdk="Microsoft.NET.Sdk">
                 
                   <PropertyGroup>
                     <TargetFramework>net9.0</TargetFramework>
                     <IsPackable>true</IsPackable>
                     <PackageId>{packageName}</PackageId>
                     <PackageVersion>{packageVersion}</PackageVersion>
                     <AssemblyName>{packageName}</AssemblyName>
                   </PropertyGroup>
                 
                   <ItemGroup>
                     {string.Join("\n", allPackageFiles.Select(item =>
                                                                   new XElement("None",
                                                                                new XAttribute("Include", item.filePath),
                                                                                new XAttribute("Pack", "true"),
                                                                                new XAttribute("PackagePath", item.packagePath)
                                                                   ).ToString()))}
                   </ItemGroup>
                 
                   {packageReferencesXml}
                 
                   {embeddedResourcesXml}
                 
                   <ItemGroup>
                     <Reference Include="Microsoft.DotNet.Interactive">
                       <HintPath>{_microsoftDotNetInteractiveDllPath}</HintPath>
                     </Reference>
                   </ItemGroup>

                 </Project>


                 """),
            ("global.json",
                """
                {
                  "sdk": {
                    "version": "9.0.100",
                    "allowPrerelease": true,
                    "rollForward": "latestMinor"
                  }
                }
                """));
>>>>>>> e2f2a48f

        var dotnet = new Dotnet(projectDir);

        var pack = await dotnet.Pack(projectDir.FullName, timeout);

        pack.ThrowOnFailure();

        var packageFile = projectDir
            .GetFiles("*.nupkg", SearchOption.AllDirectories)
            .Single();

        return new ExtensionPackage(packageFile.Directory.FullName, packageName, packageVersion);
    }

    private static string GeneratePackageReferencesFragment(IReadOnlyCollection<PackageReference> packageReferences = null)
    {
        if (packageReferences is null)
        {
            return string.Empty;
        }

        var builder = new StringBuilder();

        builder.AppendLine("   <ItemGroup>");

        foreach (var @ref in packageReferences)
        {
            builder.AppendLine($"""    <PackageReference Include="{@ref.PackageName}" Version="{@ref.PackageVersion}" />""");
        }

        builder.AppendLine("   </ItemGroup>");

        return builder.ToString();
    }

    private static string GenerateEmbeddedResourceFragment(FileInfo filesToEmbed)
    {
        if (filesToEmbed is null)
        {
            return string.Empty;
        }

        return
            $"""   
            <ItemGroup>
                <FilesToEmbed Include="{filesToEmbed.FullName}" />
                <EmbeddedResource Include="@(FilesToEmbed)" LogicalName="$(AssemblyName).resources.%(FileName)%(Extension)"  />
            </ItemGroup>
            """;
    }

    public static async Task<FileInfo> CreateExtensionAssembly(
        DirectoryInfo projectDir,
        string code,
        DirectoryInfo copyDllTo = null,
        [CallerMemberName] string testName = null)
    {
        var extensionName = AlignExtensionNameWithDirectoryName(projectDir, testName);

        await CreateExtensionProjectAndBuild(
            projectDir,
            code,
            extensionName);

        var extensionDll = projectDir
            .GetDirectories("bin", SearchOption.AllDirectories)
            .Single()
            .GetFiles($"{extensionName}.dll", SearchOption.AllDirectories)
            .Single(f => f.Directory.Name != "ref");

        if (copyDllTo is not null)
        {
            if (!copyDllTo.Exists)
            {
                copyDllTo.Create();
            }

            var finalExtensionDll = new FileInfo(Path.Combine(copyDllTo.FullName, extensionDll.Name));
            File.Move(extensionDll.FullName, finalExtensionDll.FullName);
            extensionDll = finalExtensionDll;
        }

        return extensionDll;
    }

    private static string AlignExtensionNameWithDirectoryName(DirectoryInfo extensionDir, string testName)
    {
        var match = Regex.Match(extensionDir.Name, @"(?<counter>\.\d+)$");
        return match.Success ? $"{testName}{match.Groups["counter"].Value}" : testName;
    }

    private static async Task CreateExtensionProjectAndBuild(
        DirectoryInfo projectDir,
        string code,
        string extensionName)
    {
        projectDir.Populate(
            ExtensionCs(code),
            ("TestExtension.csproj", $@"
<Project Sdk=""Microsoft.NET.Sdk"">

  <PropertyGroup>
    <TargetFramework>net9.0</TargetFramework>
    <AssemblyName>{extensionName}</AssemblyName>
  </PropertyGroup>

  <ItemGroup>
    <Reference Include=""Microsoft.DotNet.Interactive"">
      <HintPath>{_microsoftDotNetInteractiveDllPath}</HintPath>
    </Reference>
  </ItemGroup>

</Project>
"),
            ("global.json", @"{
  ""sdk"": {
    ""version"": ""9.0.100"",
    ""allowPrerelease"": true,
    ""rollForward"": ""latestMinor""
  }
}
"));

        var buildResult = await new Dotnet(projectDir).Build();

        buildResult.ThrowOnFailure();
    }

    private static (string, string) ExtensionCs(string code)
    {
        return ("Extension.cs", $@"
using System;
using System.Reflection;
using System.Threading.Tasks;
using Microsoft.DotNet.Interactive;
using Microsoft.DotNet.Interactive.Commands;

public class TestKernelExtension : IKernelExtension
{{
    public async Task OnLoadAsync(Kernel kernel)
    {{
        {code}
    }}
}}
");

    }

    private static (string, string) FileProviderExtensionCs(string code)
    {
        return ("Extension.cs", $@"
using System;
using System.Reflection;
using System.Threading.Tasks;
using Microsoft.DotNet.Interactive;
using Microsoft.DotNet.Interactive.Commands;

public class TestKernelExtension : IKernelExtension, IStaticContentSource
{{
    public async Task OnLoadAsync(Kernel kernel)
    {{
        {code}
    }}

    public string  Name => ""TestKernelExtension"";
}}
");

    }
}<|MERGE_RESOLUTION|>--- conflicted
+++ resolved
@@ -59,11 +59,11 @@
         var extensionScriptPath = new FileInfo(Path.Combine(projectDir.FullName, "extension.dib"));
         var extensionScriptContent = """
 
-                                     #!markdown
-
-                                     # This is an extension!
-
-                                     #!csharp
+#!markdown
+
+# This is an extension!
+
+#!csharp
                                      "ScriptExtension"
 
                                      """;
@@ -110,12 +110,13 @@
 
         projectDir.Populate(
             extensionCode,
-<<<<<<< HEAD
-            ("Extension.csproj", $@"
-<Project Sdk=""Microsoft.NET.Sdk"">
-
+            ("Extension.csproj",
+                $"""
+
+                 <Project Sdk="Microsoft.NET.Sdk">
+                 
   <PropertyGroup>
-    <TargetFramework>net9.0</TargetFramework>
+                     <TargetFramework>net9.0</TargetFramework>
     <IsPackable>true</IsPackable>
     <PackageId>{packageName}</PackageId>
     <PackageVersion>{packageVersion}</PackageVersion>
@@ -136,56 +137,12 @@
   {embeddedResourcesXml}
 
   <ItemGroup>
-    <Reference Include=""Microsoft.DotNet.Interactive"">
+                     <Reference Include="Microsoft.DotNet.Interactive">
       <HintPath>{_microsoftDotNetInteractiveDllPath}</HintPath>
     </Reference>
   </ItemGroup>
 
 </Project>
-
-"),
-            ("global.json", @"{
-  ""sdk"": {
-    ""version"": ""8.0.100-alpha.1.23061.8"",
-    ""allowPrerelease"": true,
-    ""rollForward"": ""latestMinor""
-  }
-}
-"));
-=======
-            ("Extension.csproj",
-                $"""
-
-                 <Project Sdk="Microsoft.NET.Sdk">
-                 
-                   <PropertyGroup>
-                     <TargetFramework>net9.0</TargetFramework>
-                     <IsPackable>true</IsPackable>
-                     <PackageId>{packageName}</PackageId>
-                     <PackageVersion>{packageVersion}</PackageVersion>
-                     <AssemblyName>{packageName}</AssemblyName>
-                   </PropertyGroup>
-                 
-                   <ItemGroup>
-                     {string.Join("\n", allPackageFiles.Select(item =>
-                                                                   new XElement("None",
-                                                                                new XAttribute("Include", item.filePath),
-                                                                                new XAttribute("Pack", "true"),
-                                                                                new XAttribute("PackagePath", item.packagePath)
-                                                                   ).ToString()))}
-                   </ItemGroup>
-                 
-                   {packageReferencesXml}
-                 
-                   {embeddedResourcesXml}
-                 
-                   <ItemGroup>
-                     <Reference Include="Microsoft.DotNet.Interactive">
-                       <HintPath>{_microsoftDotNetInteractiveDllPath}</HintPath>
-                     </Reference>
-                   </ItemGroup>
-
-                 </Project>
 
 
                  """),
@@ -196,10 +153,9 @@
                     "version": "9.0.100",
                     "allowPrerelease": true,
                     "rollForward": "latestMinor"
-                  }
-                }
+  }
+}
                 """));
->>>>>>> e2f2a48f
 
         var dotnet = new Dotnet(projectDir);
 
