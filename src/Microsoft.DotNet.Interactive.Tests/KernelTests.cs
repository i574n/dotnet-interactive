--- conflicted
+++ resolved
@@ -1,4 +1,3 @@
-<<<<<<< HEAD
 // Copyright (c) .NET Foundation and contributors. All rights reserved.
 // Licensed under the MIT license. See LICENSE file in the project root for full license information.
 
@@ -295,303 +294,6 @@
 
         events.Should().ContainSingle<DisplayedValueProduced>(v => v.Value.Equals("inner submission event"));
     }
-=======
-// Copyright (c) .NET Foundation and contributors. All rights reserved.
-// Licensed under the MIT license. See LICENSE file in the project root for full license information.
-
-using System.Collections.Generic;
-using System.Linq;
-using System.Reactive.Linq;
-using System.Threading.Tasks;
-using FluentAssertions;
-using FluentAssertions.Extensions;
-using Microsoft.DotNet.Interactive.Commands;
-using Microsoft.DotNet.Interactive.Directives;
-using Microsoft.DotNet.Interactive.Events;
-using Microsoft.DotNet.Interactive.Tests.Utility;
-using Xunit;
-
-#if !NETFRAMEWORK
-using System;
-using Microsoft.DotNet.Interactive.CSharp;
-#endif
-
-namespace Microsoft.DotNet.Interactive.Tests;
-
-public partial class KernelTests
-{
-    [Fact]
-    public void Deferred_initialization_command_is_not_executed_prior_to_first_submission()
-    {
-        var receivedCommands = new List<KernelCommand>();
-
-        using var kernel = new FakeKernel
-        {
-            Handle = (command, context) =>
-            {
-                receivedCommands.Add(command);
-                return Task.CompletedTask;
-            }
-        };
-
-        kernel.DeferCommand(new SubmitCode("hello"));
-        kernel.DeferCommand(new SubmitCode("world!"));
-
-        receivedCommands.Should().BeEmpty();
-    }
-
-    [Fact]
-    public async Task Deferred_initialization_command_is_executed_on_first_submission()
-    {
-        var receivedCommands = new List<KernelCommand>();
-
-        using var kernel = new FakeKernel
-        {
-            Handle = (command, context) =>
-            {
-                receivedCommands.Add(command);
-                return Task.CompletedTask;
-            }
-        };
-
-        kernel.DeferCommand(new SubmitCode("one"));
-        kernel.DeferCommand(new SubmitCode("two"));
-
-        await kernel.SendAsync(new SubmitCode("three"));
-
-        receivedCommands
-            .Select(c => c is SubmitCode submitCode ? submitCode.Code : c.ToString())
-            .Should()
-            .BeEquivalentSequenceTo("one", "two", "three");
-    }
-
-    [Fact]
-    public async Task Split_non_referencing_directives_are_executed_in_textual_order()
-    {
-        var receivedCommands = new List<string>();
-
-        using var kernel = new FakeKernel
-        {
-            Handle = (command, _) =>
-            {
-                receivedCommands.Add(((SubmitCode)command).Code);
-                return Task.CompletedTask;
-            }
-        };
-
-        kernel.AddDirective(new KernelActionDirective("#!one"), (_, context) =>
-        {
-            receivedCommands.Add("#!one");
-            return Task.CompletedTask;
-        });
-
-        kernel.AddDirective(new KernelActionDirective("#!two"), (command, context) =>
-        {
-            receivedCommands.Add("#!two");
-            return Task.CompletedTask;
-        });
-
-        var code1 = "var a = 1";
-        var code2 = "var b = 2";
-        var code3 = "var c = 3";
-        var directive1 = "#!one";
-        var directive2 = "#!two";
-
-        await kernel.SubmitCodeAsync($@"
-{code1}
-{directive1}
-{code2}
-{directive2}
-{code3}
-");
-
-        receivedCommands
-            .Select(c => c.Trim())
-            .Should()
-            .BeEquivalentSequenceTo(
-                code1,
-                directive1,
-                code2,
-                directive2,
-                code3);
-    }
-
-    [Fact]
-    public async Task Middleware_is_only_executed_once_per_command()
-    {
-        var middeware1Count = 0;
-        var middeware2Count = 0;
-        var middeware3Count = 0;
-
-        using var kernel = new FakeKernel();
-
-        kernel.AddMiddleware(async (command, context, next) =>
-        {
-            middeware1Count++;
-            await next(command, context);
-        }, "one");
-        kernel.AddMiddleware(async (command, context, next) =>
-        {
-            middeware2Count++;
-            await next(command, context);
-        }, "two");
-        kernel.AddMiddleware(async (command, context, next) =>
-        {
-            middeware3Count++;
-            await next(command, context);
-        }, "three");
-
-        await kernel.SendAsync(new SubmitCode("123"));
-
-        middeware1Count.Should().Be(1);
-        middeware2Count.Should().Be(1);
-        middeware3Count.Should().Be(1);
-    }
-
-    [Fact]
-    public async Task kernelEvents_sequence_completes_when_kernel_is_disposed()
-    {
-        var kernel = new FakeKernel();
-        var events = kernel.KernelEvents.Timeout(5.Seconds()).LastOrDefaultAsync();
-
-        kernel.Dispose();
-
-        var lastEvent = await events;
-        lastEvent.Should().BeNull();
-    }
-
-#if !NETFRAMEWORK
-    [Fact]
-    public async Task language_service_command_with_empty_buffer_doesnt_crash()
-    {
-        using var kernel = new CompositeKernel() { new CSharpKernel() };
-
-        var request = new RequestCompletions(
-            string.Empty,
-            new LinePosition(0, 0),
-            "csharp");
-
-        bool fail = false;
-
-        try
-        {
-            await kernel.SendAsync(request);
-        }
-        catch
-        {
-            fail = true;
-        }
-
-        fail.Should().BeFalse(because: "there were no unhandled exceptions emitted");
-    }
-
-    [Fact]
-    public async Task Awaiting_a_disposed_task_does_not_deadlock()
-    {
-        using var kernel = new CompositeKernel
-        {
-            new CSharpKernel()
-        };
-
-        await kernel.SendAsync(new SubmitCode("""
-            using Microsoft.DotNet.Interactive;
-            using Microsoft.DotNet.Interactive.Commands;
-            using Microsoft.DotNet.Interactive.Events;
-            using Microsoft.DotNet.Interactive.CSharp;
-
-            var csharp2 = new CSharpKernel();
-            """));
-
-        await kernel.SendAsync(new SubmitCode("""
-            var result = csharp2.SendAsync(new SubmitCode("123"));
-            """));
-
-        var result = await kernel.SendAsync(new SubmitCode("""
-            (await result).Events
-            """));
-
-        result.Events.Should().ContainSingle<CommandSucceeded>();
-    }
-
-    [Fact(Skip = "later")]
-    public async Task Invocation_context_does_not_cause_entanglement_between_kernels_that_do_not_share_a_scheduler()
-    {
-        using var kernel = new CompositeKernel
-        {
-            new CSharpKernel()
-        };
-
-        await kernel.SendAsync(new SubmitCode("""
-            using Microsoft.DotNet.Interactive;
-            using Microsoft.DotNet.Interactive.Commands;
-            using Microsoft.DotNet.Interactive.Events;
-            using Microsoft.DotNet.Interactive.CSharp;
-
-            var csharp2 = new CSharpKernel();
-            var csharp2Events = new List<KernelEvent>();
-            csharp2.KernelEvents.Subscribe(e => csharp2Events.Add(e));
-            """));
-
-        await kernel.SendAsync(new SubmitCode("""
-            var result = csharp2.SendAsync(new SubmitCode("123"));
-            """));
-
-        var result = await kernel.SendAsync(new SubmitCode("""
-            csharp2Events.Count
-        """));
-
-        result.Events.Should().ContainSingle<ReturnValueProduced>()
-              .Which.Value.As<int>().Should().BeGreaterThan(0);
-    }
-#endif
-
-    [Fact]
-    public async Task it_can_handle_commands_that_submit_commands_that_are_split()
-    {
-        var subkernel = new FakeKernel();
-        var magicCommand = new KernelActionDirective("#!magic");
-        bool magicWasCalled = false;
-
-        subkernel.AddDirective(magicCommand, (command, context) =>
-        {
-            magicWasCalled = true;
-            return Task.CompletedTask;
-        });
-
-        subkernel.Handle = async (command, context) =>
-        {
-            if (command is SubmitCode submitCode)
-            {
-                switch (submitCode.Code)
-                {
-                    case "outer submission":
-                        await context.HandlingKernel.RootKernel.SendAsync(new SubmitCode("""
-                                #!magic
-                                inner submission
-                                """));
-
-                        break;
-
-                    case "inner submission":
-                        context.Display("inner submission event", mimeTypes: "text/plain");
-                        break;
-                }
-            }
-        };
-
-        using var kernel = new CompositeKernel
-        {
-            subkernel
-        };
-
-        using var events = kernel.KernelEvents.ToSubscribedList();
-
-        await kernel.SubmitCodeAsync("outer submission");
-
-        magicWasCalled.Should().BeTrue();
-
-        events.Should().ContainSingle<DisplayedValueProduced>(v => v.Value.Equals("inner submission event"));
-    }
 
 #if !NETFRAMEWORK
     [Fact]
@@ -635,5 +337,4 @@
         innerResult.Events.Should().NotContainErrors();
     }
 #endif
->>>>>>> d48a14e6
 }