namespace Microsoft.DotNet.Interactive.SqlServer;
 
/// <summary>Provides information about the package versions depended on by the current project. This class was code-generated.</summary>
internal static class DependencyVersions
{
    public const string HumanizerVersion = "2.14.1";
<<<<<<< HEAD
    public const string MicrosoftDataSqlClientVersion = "5.2.2";
    public const string MicrosoftEntityFrameworkCoreDesignVersion = "9.0.0";
    public const string MicrosoftEntityFrameworkCoreSqlServerVersion = "9.0.0";
=======
    public const string MicrosoftDataSqlClientVersion = "6.0.2";
    public const string MicrosoftEntityFrameworkVersion = "9.0.5";
>>>>>>> d48a14e6
    public const string MicrosoftIdentityClientVersion = "4.66.2";
}<|MERGE_RESOLUTION|>--- conflicted
+++ resolved
@@ -4,13 +4,7 @@
 internal static class DependencyVersions
 {
     public const string HumanizerVersion = "2.14.1";
-<<<<<<< HEAD
-    public const string MicrosoftDataSqlClientVersion = "5.2.2";
-    public const string MicrosoftEntityFrameworkCoreDesignVersion = "9.0.0";
-    public const string MicrosoftEntityFrameworkCoreSqlServerVersion = "9.0.0";
-=======
     public const string MicrosoftDataSqlClientVersion = "6.0.2";
     public const string MicrosoftEntityFrameworkVersion = "9.0.5";
->>>>>>> d48a14e6
     public const string MicrosoftIdentityClientVersion = "4.66.2";
 }