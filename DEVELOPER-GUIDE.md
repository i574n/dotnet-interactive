--- conflicted
+++ resolved
@@ -132,27 +132,7 @@
 
 ## Use a local build of a `dotnet-interactive` extension
 
-<<<<<<< HEAD
 If you've made changes to one of the `dotnet-interactive` extensions and want to use them locally follow these steps:
-=======
-      ``` diff
-       "dotnet-interactive.kernelTransportArgs": [
-         "{dotnet_path}",
-      -  "tool",
-      -  "run",
-      -  "dotnet-interactive",
-      -  "--",
-      +  "/PATH/TO/REPO/ROOT/artifacts/bin/dotnet-interactive/Debug/net6.0/Microsoft.DotNet.Interactive.App.dll",
-         "[vscode]",
-         "stdio",
-      +  "--log-path",
-      +  "/path/to/a/folder/for/your/logs/",
-      +  "--verbose",
-         "--working-dir",
-         "{working_dir}"
-       ]
-      ```
->>>>>>> 2256e780
 
 1. Run `build.[cmd/sh] --pack` to create the Nuget packages for the extensions
 
