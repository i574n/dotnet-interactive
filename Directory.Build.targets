--- conflicted
+++ resolved
@@ -8,37 +8,8 @@
   Not doing this in each project because duplicate PackageReferences causes an Arcade build failure.
   -->
   <ItemGroup Condition="($(MSBuildProjectName.EndsWith('.Tests')) OR $(MSBuildProjectName.EndsWith('.IntegrationTests'))) AND '$(DisableArcade)' == '1'">
-<<<<<<< HEAD
-    <PackageReference Include="Microsoft.NET.Test.Sdk" Version="$(MicrosoftNETTestSdkVersion)" />
-    <PackageReference Update="Newtonsoft.Json" Version="$(NewtonsoftJsonVersion)" />
-  </ItemGroup>
-
-  <!--
-  Microsoft.NET.Test.Sdk pulls in an older version of Newtonsoft.Json that _must_ be updated to 13.0.1 to address
-  component goverance alerts.
-  -->
-  <ItemGroup>
-    <PackageReference Update="Microsoft.NET.Test.Sdk" Version="$(MicrosoftNETTestSdkVersion)" />
-  </ItemGroup>
-
-  <!-- Consolidate FSharp package versions -->
-  <ItemGroup>
-    <!--
-
-    NOTE, when a change updating these version numbers is merged into `main` and the version number ends in
-    `-beta.12345.6` or similar, these packages _must_ be uploaded to NuGet.  For Microsoft employees, that can
-    be accomplished via these two release definitions (in this order):
-
-    FSharp.Core: https://dev.azure.com/dnceng/internal/_release?view=mine&_a=releases&definitionId=92
-    FSharp.Compiler.Service: https://dev.azure.com/dnceng/internal/_release?view=mine&_a=releases&definitionId=98
-
-    -->
-    <PackageReference Update="FSharp.Core" Version="9.0.300-beta.25124.4" />
-    <PackageReference Update="FSharp.Compiler.Service" Version="43.9.300-preview.25124.4" />
-=======
     <PackageReference Include="Microsoft.NET.Test.Sdk" />
     <PackageReference Update="Newtonsoft.Json" />
->>>>>>> d48a14e6
   </ItemGroup>
 
 </Project>