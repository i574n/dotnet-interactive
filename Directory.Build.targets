<Project>

  <Import Project="Sdk.targets" Sdk="Microsoft.DotNet.Arcade.Sdk" Condition="'$(DisableArcade)' != '1'" />

  <!--
  Arcade normally auto-adds the appropriate test packages, but in non-arcade scenarios they must be re-added.

  Not doing this in each project because duplicate PackageReferences causes an Arcade build failure.
  -->
  <ItemGroup Condition="($(MSBuildProjectName.EndsWith('.Tests')) OR $(MSBuildProjectName.EndsWith('.IntegrationTests'))) AND '$(DisableArcade)' == '1'">
    <PackageReference Include="Microsoft.NET.Test.Sdk" Version="$(MicrosoftNETTestSdkVersion)" />
    <PackageReference Update="Newtonsoft.Json" Version="$(NewtonsoftJsonVersion)" />
  </ItemGroup>

  <!--
  Microsoft.NET.Test.Sdk pulls in an older version of Newtonsoft.Json that _must_ be updated to 13.0.1 to address
  component goverance alerts.
  -->
  <ItemGroup>
    <PackageReference Update="Microsoft.NET.Test.Sdk" Version="$(MicrosoftNETTestSdkVersion)" />
  </ItemGroup>

  <!-- Consolidate FSharp package versions -->
  <ItemGroup>
    <!--

    NOTE, when a change updating these version numbers is merged into `main` and the version number ends in
    `-beta.12345.6` or similar, these packages _must_ be uploaded to NuGet.  For Microsoft employees, that can
    be accomplished via these two release definitions (in this order):

    FSharp.Core: https://dev.azure.com/dnceng/internal/_release?view=mine&_a=releases&definitionId=92
    FSharp.Compiler.Service: https://dev.azure.com/dnceng/internal/_release?view=mine&_a=releases&definitionId=98

    -->
<<<<<<< HEAD
    <PackageReference Update="FSharp.Core" Version="8.0.300-beta.24080.5" />
    <PackageReference Update="FSharp.Compiler.Service" Version="43.8.300-preview.24080.5" />
=======
    <PackageReference Update="FSharp.Core" Version="9.0.100" />
    <PackageReference Update="FSharp.Compiler.Service" Version="43.9.100" />
>>>>>>> e2f2a48f
  </ItemGroup>

</Project><|MERGE_RESOLUTION|>--- conflicted
+++ resolved
@@ -32,13 +32,8 @@
     FSharp.Compiler.Service: https://dev.azure.com/dnceng/internal/_release?view=mine&_a=releases&definitionId=98
 
     -->
-<<<<<<< HEAD
-    <PackageReference Update="FSharp.Core" Version="8.0.300-beta.24080.5" />
-    <PackageReference Update="FSharp.Compiler.Service" Version="43.8.300-preview.24080.5" />
-=======
     <PackageReference Update="FSharp.Core" Version="9.0.100" />
     <PackageReference Update="FSharp.Compiler.Service" Version="43.9.100" />
->>>>>>> e2f2a48f
   </ItemGroup>
 
 </Project>