﻿<Project Sdk="Microsoft.NET.Sdk">

  <PropertyGroup>
<<<<<<< HEAD
    <TargetFramework>net9.0-windows</TargetFramework>
=======
    <TargetFramework>net9.0</TargetFramework>
>>>>>>> e2f2a48f
    <OutputType>WinExe</OutputType>
    <UseWPF>true</UseWPF>
    <DisableArcade>1</DisableArcade>
  </PropertyGroup>

  <ItemGroup>
    <PackageReference Include="Microsoft.DotNet.Interactive.CSharp" Version="1.0.0-beta.23403.1" />
  </ItemGroup>

</Project><|MERGE_RESOLUTION|>--- conflicted
+++ resolved
@@ -1,11 +1,7 @@
-﻿<Project Sdk="Microsoft.NET.Sdk">
+<Project Sdk="Microsoft.NET.Sdk">
 
   <PropertyGroup>
-<<<<<<< HEAD
-    <TargetFramework>net9.0-windows</TargetFramework>
-=======
     <TargetFramework>net9.0</TargetFramework>
->>>>>>> e2f2a48f
     <OutputType>WinExe</OutputType>
     <UseWPF>true</UseWPF>
     <DisableArcade>1</DisableArcade>
