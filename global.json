{
  "sdk": {
<<<<<<< HEAD
    "version": "9.0.0",
    "rollForward": "latestMinor",
    "allowPrerelease": true
  },
  "tools": {
    "version": "9.0.0",
    "rollForward": "latestMinor",
    "allowPrerelease": true
=======
    "version": "8.0.108",
    "allowPrerelease": true,
    "rollForward": "latestMinor"
  },
  "tools": {
    "dotnet": "8.0.108",
    "rollForward": "latestMinor"
>>>>>>> 8e2a8dc3
  },
  "msbuild-sdks": {
    "Microsoft.DotNet.Arcade.Sdk": "8.0.0-beta.24413.2"
  }
}<|MERGE_RESOLUTION|>--- conflicted
+++ resolved
@@ -1,23 +1,13 @@
 {
   "sdk": {
-<<<<<<< HEAD
     "version": "9.0.0",
-    "rollForward": "latestMinor",
-    "allowPrerelease": true
+    "allowPrerelease": true,
+    "rollForward": "latestMinor"
   },
   "tools": {
     "version": "9.0.0",
     "rollForward": "latestMinor",
     "allowPrerelease": true
-=======
-    "version": "8.0.108",
-    "allowPrerelease": true,
-    "rollForward": "latestMinor"
-  },
-  "tools": {
-    "dotnet": "8.0.108",
-    "rollForward": "latestMinor"
->>>>>>> 8e2a8dc3
   },
   "msbuild-sdks": {
     "Microsoft.DotNet.Arcade.Sdk": "8.0.0-beta.24413.2"
