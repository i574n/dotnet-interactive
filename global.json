--- conflicted
+++ resolved
@@ -1,22 +1,13 @@
 {
   "sdk": {
-<<<<<<< HEAD
     "version": "9.0.0",
-=======
-    "version": "8.0.110",
->>>>>>> ed3920e5
     "allowPrerelease": true,
     "rollForward": "latestMinor"
   },
   "tools": {
-<<<<<<< HEAD
     "version": "9.0.0",
     "rollForward": "latestMinor",
     "allowPrerelease": true
-=======
-    "dotnet": "8.0.110",
-    "rollForward": "latestMinor"
->>>>>>> ed3920e5
   },
   "msbuild-sdks": {
     "Microsoft.DotNet.Arcade.Sdk": "8.0.0-beta.24525.2"
