{
  "sdk": {
<<<<<<< HEAD
    "version": "9.0.0",
    "allowPrerelease": true,
    "rollForward": "latestMinor"
  },
  "tools": {
    "version": "9.0.0",
    "rollForward": "latestMinor",
    "allowPrerelease": true
=======
    "version": "9.0.100",
    "allowPrerelease": true
  },
  "tools": {
    "dotnet": "9.0.100",
    "rollForward": "latestMinor"
>>>>>>> e2f2a48f
  },
  "msbuild-sdks": {
    "Microsoft.DotNet.Arcade.Sdk": "8.0.0-beta.25060.1"
  }
}<|MERGE_RESOLUTION|>--- conflicted
+++ resolved
@@ -1,22 +1,13 @@
 {
   "sdk": {
-<<<<<<< HEAD
-    "version": "9.0.0",
+    "version": "9.0.100",
     "allowPrerelease": true,
     "rollForward": "latestMinor"
   },
   "tools": {
-    "version": "9.0.0",
+    "version": "9.0.100",
     "rollForward": "latestMinor",
     "allowPrerelease": true
-=======
-    "version": "9.0.100",
-    "allowPrerelease": true
-  },
-  "tools": {
-    "dotnet": "9.0.100",
-    "rollForward": "latestMinor"
->>>>>>> e2f2a48f
   },
   "msbuild-sdks": {
     "Microsoft.DotNet.Arcade.Sdk": "8.0.0-beta.25060.1"
