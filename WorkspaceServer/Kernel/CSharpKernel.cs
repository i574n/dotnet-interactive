--- conflicted
+++ resolved
@@ -134,10 +134,13 @@
 
             if (_evaluationInFlight.IsCancellationRequested)
             {
-<<<<<<< HEAD
                 context.OnNext(new CodeSubmissionInterrupted(submitCode));
                 context.OnCompleted();
-=======
+            }
+            else
+            {
+ if (exception != null)
+            {
                 string message = null;
 
                 if (exception is CompilationErrorException compilationError)
@@ -149,11 +152,10 @@
 
                 context.OnNext(new CommandFailed(exception, submitCode, message));
                 context.OnError(exception);
->>>>>>> 905d6091
             }
             else
             {
-                if (exception != null)
+                if (HasReturnValue)
                 {
                     var formattedValues = FormattedValue.FromObject(_scriptState.ReturnValue);
                     context.OnNext(
@@ -163,6 +165,11 @@
                             true,
                             formattedValues));
                 }
+
+                context.OnNext(new CodeSubmissionEvaluated(submitCode));
+
+                context.OnCompleted();
+            }
             }
 
             _evaluationInFlight = null;
